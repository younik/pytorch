--- conflicted
+++ resolved
@@ -28,7 +28,6 @@
 # [
 #   0: function name regex
 #   1: date until which the allowlist entry is valid
-#   2: (optional) function argument regex
 # ]
 #
 # NB: function name DOES NOT include overload name!
@@ -47,7 +46,6 @@
     "prim::MKLDNNRelu6_",
     "prim::Concat",
     # Internal, profiler-specific ops
-<<<<<<< HEAD
     "profiler::_call_end_callbacks_on_jit_fut*",
     "profiler::_record_function_enter",
     "aten::_cholesky_helper",
@@ -76,83 +74,6 @@
     "prepacked::unpack_prepacked_sizes_linear",
     "aten::native_multi_head_self_attention",
     "aten::_native_multi_head_self_attention",
-=======
-    ("profiler::_call_end_callbacks_on_jit_fut*", datetime.date(9999, 1, 1)),
-    ("profiler::_record_function_enter", datetime.date(9999, 1, 1)),
-    ("aten::linalg_matrix_rank", datetime.date(2021, 10, 30)),
-    ("aten::linalg_pinv", datetime.date(2021, 10, 30)),
-    ("aten::_cholesky_helper", datetime.date(9999, 1, 1)),
-    ("aten::_lstsq_helper", datetime.date(9999, 1, 1)),
-    ("aten::_syevd_helper", datetime.date(9999, 1, 1)),
-    ("aten::_linalg_solve_out_helper_", datetime.date(9999, 1, 1)),
-    ("aten::select_backward", datetime.date(9999, 1, 1)),
-    ("aten::slice_backward", datetime.date(9999, 1, 1)),
-    ("aten::diagonal_backward", datetime.date(9999, 1, 1)),
-    ("aten::rowwise_prune", datetime.date(9999, 1, 1)),
-    ("aten::adaptive_avg_pool3d_backward", datetime.date(9999, 1, 1)),
-    ("aten::_embedding_bag_dense_backward", datetime.date(9999, 1, 1)),
-    ("aten::randperm", datetime.date(9999, 1, 1)),
-    ("aten::_conv_depthwise2d_backward", datetime.date(2022, 1, 31)),
-    ("aten::conv_depthwise3d_backward", datetime.date(2022, 1, 31)),
-    ("aten::cudnn_convolution.deprecated", datetime.date(2022, 1, 31)),
-    ("aten::cudnn_convolution.deprecated2", datetime.date(2022, 1, 31)),
-    ("aten::cudnn_convolution_transpose.deprecated", datetime.date(2022, 1, 31)),
-    ("aten::cudnn_convolution_transpose.deprecated2", datetime.date(2022, 1, 31)),
-    ("aten::cudnn_convolution_backward", datetime.date(2022, 1, 31)),
-    ("aten::cudnn_convolution_backward_input", datetime.date(2022, 1, 31)),
-    ("aten::cudnn_convolution_backward_weight", datetime.date(2022, 1, 31)),
-    ("aten::cudnn_convolution_transpose_backward", datetime.date(2022, 1, 31)),
-    ("aten::cudnn_convolution_transpose_backward_input", datetime.date(2022, 1, 31)),
-    ("aten::cudnn_convolution_transpose_backward_weight", datetime.date(2022, 1, 31)),
-    ("aten::mkldnn_convolution_backward", datetime.date(2022, 1, 31)),
-    ("aten::mkldnn_convolution_backward_input", datetime.date(2022, 1, 31)),
-    ("aten::mkldnn_convolution_backward_weights", datetime.date(2022, 1, 31)),
-    ("aten::_nnpack_spatial_convolution_backward", datetime.date(2022, 1, 31)),
-    ("aten::_nnpack_spatial_convolution_backward_input", datetime.date(2022, 1, 31)),
-    ("aten::_nnpack_spatial_convolution_backward_weight", datetime.date(2022, 1, 31)),
-    ("aten::_slow_conv2d_forward", datetime.date(2022, 1, 31)),
-    ("aten::_slow_conv2d_backward", datetime.date(2022, 1, 31)),
-    ("aten::slow_conv3d_forward", datetime.date(2022, 1, 31)),
-    ("aten::slow_conv3d_backward", datetime.date(2022, 1, 31)),
-    ("aten::slow_conv_dilated2d_backward", datetime.date(2022, 1, 31)),
-    ("aten::slow_conv_dilated3d_backward", datetime.date(2022, 1, 31)),
-    ("aten::slow_conv_transpose2d", datetime.date(2022, 1, 31)),
-    ("aten::slow_conv_transpose2d_backward", datetime.date(2022, 1, 31)),
-    ("aten::slow_conv_transpose3d", datetime.date(2022, 1, 31)),
-    ("aten::slow_conv_transpose3d_backward", datetime.date(2022, 1, 31)),
-    ("aten::_index_copy_", datetime.date(2022, 5, 31)),
-    ("aten::_svd_helper", datetime.date(2022, 3, 31)),
-    ("aten::linalg_svdvals", datetime.date(2022, 3, 31)),
-    ("aten::linalg_svdvals_out", datetime.date(2022, 3, 31)),
-    ("aten::linalg_svd", datetime.date(2022, 3, 31)),
-    ("aten::linalg_svd_out", datetime.date(2022, 3, 31)),
-    ("aten::_max_pool1d_cpu_forward", datetime.date(2022, 2, 8)),
-    ("aten::_convolution_nogroup", datetime.date(9999, 1, 1)),
-    ("aten::miopen_convolution_backward", datetime.date(9999, 1, 1)),
-    ("aten::miopen_convolution_backward_bias", datetime.date(9999, 1, 1)),
-    ("aten::miopen_convolution_backward_input", datetime.date(9999, 1, 1)),
-    ("aten::miopen_convolution_backward_weight", datetime.date(9999, 1, 1)),
-    ("aten::miopen_convolution_transpose_backward", datetime.date(9999, 1, 1)),
-    ("aten::miopen_convolution_transpose_backward_input", datetime.date(9999, 1, 1)),
-    ("aten::miopen_convolution_transpose_backward_weight", datetime.date(9999, 1, 1)),
-    ("aten::miopen_depthwise_convolution_backward", datetime.date(9999, 1, 1)),
-    ("aten::miopen_depthwise_convolution_backward_input", datetime.date(9999, 1, 1)),
-    ("aten::miopen_depthwise_convolution_backward_weight", datetime.date(9999, 1, 1)),
-    ("caffe2::", datetime.date(2021, 10, 23)),
-    ("prepacked::unpack_prepacked_sizes_conv2d", datetime.date(9999, 1, 1)),
-    ("prepacked::unpack_prepacked_sizes_linear", datetime.date(9999, 1, 1)),
-    ("q::_FloatToBfloat16Quantized", datetime.date(2021, 12, 21)),
-    ("q::_Bfloat16QuantizedToFloat", datetime.date(2021, 12, 21)),
-    ("aten::_inverse_helper", datetime.date(2021, 12, 31)),
-    ("aten::softplus_backward", datetime.date(2022, 1, 31)),
-    ("aten::softplus_backward.grad_input", datetime.date(2022, 1, 31)),
-    ("aten::quantile", datetime.date(2022, 9, 30)),
-    ("aten::nanquantile", datetime.date(2022, 9, 30)),
-    ("aten::_convolution_double_backward", datetime.date(2022, 3, 31)),
-    ("aten::_scatter_reduce", datetime.date(2022, 1, 31)),
-    ("aten::native_multi_head_self_attention", datetime.date(9999, 1, 1)),
-    ("aten::_native_multi_head_self_attention", datetime.date(9999, 1, 1)),
->>>>>>> fc420ba4
 ]
 
 def compile_temp_allow_list():
@@ -162,7 +83,7 @@
         today = datetime.date.today()
         interval = deadline - today
         if deadline > today and deadline - today < MAX_ALLOWED_PERIOD:
-            output.append((re.compile(item[0]), deadline, re.compile(item[2]) if len(item) > 2 else None))
+            output.append((re.compile(item[0]), deadline))
         if interval >= MAX_ALLOWED_PERIOD:
             print("Operator foo will skip BC and FC schema checks for {} days, but only "
                   "{} days of skipping the checks are permitted. It's recommended that the skip date be "
@@ -173,19 +94,17 @@
     return output
 
 TEMPORARY_ALLOW_LIST_COMPILED = compile_temp_allow_list()
+INDEFINITE_ALLOW_LIST_COMPILED = [re.compile(item) for item in INDEFINITE_ALLOW_LIST]
 
 def temp_allow_listed(schema):
     for item in TEMPORARY_ALLOW_LIST_COMPILED:
         if item[0].search(str(schema)):
-            if len(item) > 2 and item[2] is not None:
-                # if arguments regex is present, use it
-                return bool(item[2].search(str(schema)))
             return True
     return False
 
 def indefinite_allow_listed(schema):
-    for item in INDEFINITE_ALLOW_LIST:
-        if re.compile(item).search(str(schema)):
+    for item in INDEFINITE_ALLOW_LIST_COMPILED:
+        if item.search(str(schema)):
             return True
     return False
 
@@ -266,15 +185,12 @@
         if temp_allow_listed(existing_schema):
             print("schema: ", str(existing_schema), " found on allowlist, skipping")
             continue
-<<<<<<< HEAD
+        if has_valid_upgraders(existing_schema, version_map):
+            print("schema: ", str(existing_schema), " has valid upgrader, skipping")
         if indefinite_allow_listed(existing_schema):
             print("schema: {} is in allowlist for BC-breaking evolution without deadline."
                   "This is dangerous, do not use unless you are sure there will not be "
                   "downstream consequences".format(str(existing_schema)))
-=======
-        if has_valid_upgraders(existing_schema, version_map):
-            print("schema: ", str(existing_schema), " has valid upgrader, skipping")
->>>>>>> fc420ba4
             continue
         print("processing existing schema: ", str(existing_schema))
         matching_new_schemas = new_schema_dict.get(existing_schema.name, [])
