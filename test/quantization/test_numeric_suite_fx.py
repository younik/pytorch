--- conflicted
+++ resolved
@@ -35,10 +35,6 @@
 from torch.quantization.fx.pattern_utils import get_default_quant_patterns
 import torch.quantization.fx.quantization_patterns as qp
 from torch.quantization.ns.pattern_utils import (
-<<<<<<< HEAD
-    get_base_name_to_sets_of_related_ops,
-=======
->>>>>>> 9f77456f
     get_type_a_related_to_b,
 )
 from torch.quantization.ns.graph_matcher import (
@@ -46,24 +42,11 @@
     GraphMatchingException,
 )
 from torch.quantization.ns.mappings import (
-<<<<<<< HEAD
-    FUNS_IO_TYPE_FP32,
-    FUNS_IO_TYPE_INT8,
-    FUNS_IO_TYPE_FP32_OR_INT8,
-    FUNS_UNMATCHABLE,
-    MODS_IO_TYPE_FP32,
-    MODS_IO_TYPE_INT8,
-    MODS_IO_TYPE_FP32_OR_INT8,
-    MODS_UNMATCHABLE,
-    METHS_IO_TYPE_FP32_OR_INT8,
-    METHS_UNMATCHABLE,
-=======
     get_node_type_to_io_type_map,
     get_unmatchable_types_map,
     get_base_name_to_sets_of_related_ops,
     get_base_name_for_op,
     add_op_to_sets_of_related_ops,
->>>>>>> 9f77456f
 )
 from torch.quantization._numeric_suite_fx import (
     extract_weights,
@@ -96,8 +79,6 @@
         return x
 
 
-<<<<<<< HEAD
-=======
 class LinearFunctional(nn.Module):
     def __init__(self):
         super().__init__()
@@ -110,7 +91,6 @@
         return x
 
 
->>>>>>> 9f77456f
 class LinearReluLinearFunctional(nn.Module):
     def __init__(self):
         super().__init__()
@@ -125,8 +105,6 @@
         return x
 
 
-<<<<<<< HEAD
-=======
 class AddMulFunctional(nn.Module):
     def forward(self, x, y):
         x = x + 1.0
@@ -138,7 +116,6 @@
         return x
 
 
->>>>>>> 9f77456f
 class AllConvAndLinearFusionModules(torch.nn.Module):
     def __init__(self):
         super().__init__()
@@ -266,8 +243,6 @@
         x = F.relu(x)
         return x
 
-<<<<<<< HEAD
-=======
 @torch.fx.wrap
 def _wrapped_hardswish(x):
     return F.hardswish(x)
@@ -284,7 +259,6 @@
     return F.sigmoid(x)
 
 
->>>>>>> 9f77456f
 
 class TestFXGraphMatcher(QuantizationTestCase):
 
@@ -443,15 +417,9 @@
             base_name_to_sets_of_related_ops, torch.add) + '_1'
 
         expected_types = {
-<<<<<<< HEAD
-            'base_op_torch.cat_0': ((torch.cat, torch.cat), (torch.cat, torch.cat)),
-            'base_op_torch.add_0': ((torch.add, torch.add), (toq.add, toq.add)),
-            'base_op_torch.add_1': ((torch.add, torch.add), (toq.add, toq.add)),
-=======
             cat_name_0: ((torch.cat, torch.cat), (torch.cat, torch.cat)),
             add_name_0: ((torch.add, torch.add), (toq.add, toq.add)),
             add_name_1: ((torch.add, torch.add), (toq.add, toq.add)),
->>>>>>> 9f77456f
         }
         self.assert_types_for_matched_subgraph_pairs(results, expected_types, mp, mq)
 
@@ -520,17 +488,6 @@
         mq = convert_fx(mp_copy)
         results = get_matching_subgraph_pairs(mp, mq)
 
-<<<<<<< HEAD
-        # all of these should be matched
-        expected_types = {
-            'base_op_torch.nn.Conv2d_1':
-                ((nn.Conv2d, nn.Conv2d), (nnq.Conv2d, nnq.Conv2d)),
-            'base_op_torch.nn.Conv2d_0':
-                ((nn.Conv2d, nn.Conv2d), (nn.Conv2d, nn.Conv2d)),
-            'base_op_torch.mul_0': ((torch.mul, torch.mul), (toq.mul, toq.mul)),
-            'base_op_torch.relu_0': ((F.relu, F.relu), (F.relu, F.relu)),
-            'base_op_torch.sigmoid_0':
-=======
         base_name_to_sets_of_related_ops = get_base_name_to_sets_of_related_ops()
         conv_name_0 = 'base_op_' + get_base_name_for_op(
             base_name_to_sets_of_related_ops, nn.Conv2d) + '_0'
@@ -552,7 +509,6 @@
             mul_name_0: ((torch.mul, torch.mul), (toq.mul, toq.mul)),
             relu_name_0: ((F.relu, F.relu), (F.relu, F.relu)),
             sigmoid_name_0:
->>>>>>> 9f77456f
                 ((torch.sigmoid, torch.sigmoid), (torch.sigmoid, torch.sigmoid)),
         }
         self.assert_types_for_matched_subgraph_pairs(results, expected_types, mp, mq)
@@ -572,16 +528,11 @@
         m1p = prepare_fx(m1, qconfig_dict)
         m2p = prepare_fx(m2, qconfig_dict)
         results = get_matching_subgraph_pairs(m1p, m2p)
-<<<<<<< HEAD
-        expected_types = {
-            'base_op_torch.sigmoid_0':
-=======
         base_name_to_sets_of_related_ops = get_base_name_to_sets_of_related_ops()
         sigmoid_name_0 = 'base_op_' + get_base_name_for_op(
             base_name_to_sets_of_related_ops, torch.sigmoid) + '_0'
         expected_types = {
             sigmoid_name_0:
->>>>>>> 9f77456f
                 (('sigmoid', 'sigmoid'), ('sigmoid', 'sigmoid')),
         }
         self.assert_types_for_matched_subgraph_pairs(
@@ -653,8 +604,6 @@
                     return True
             return False
 
-<<<<<<< HEAD
-=======
         unmatchable_types_map = get_unmatchable_types_map()
         FUNS_UNMATCHABLE = unmatchable_types_map['funs_unmatchable']
         MODS_UNMATCHABLE = unmatchable_types_map['mods_unmatchable']
@@ -667,7 +616,6 @@
                 op in METHS_UNMATCHABLE
             )
 
->>>>>>> 9f77456f
         default_quant_patterns = get_default_quant_patterns()
         for pattern, qhandler_cls in default_quant_patterns.items():
             base_op = None
@@ -713,29 +661,16 @@
                 # RNNDynamicQuantizeHandler
                 pass
             elif qhandler_cls == qp.DefaultNodeQuantizeHandler:
-<<<<<<< HEAD
-                ops_to_skip = [
-                    torch.nn.SiLU,
-                    torch.nn.functional.silu,
-                ]
-                if base_op in ops_to_skip:
-                    continue
-=======
->>>>>>> 9f77456f
                 self.assertTrue(
                     _op_in_base_sets_of_related_ops(base_op),
                     f"{base_op} not in sets of related ops")
             elif qhandler_cls in qhandler_cls_quant_op_same_signature:
                 # these ops use the same op signature for fp32 and quantized
                 # tensors
-<<<<<<< HEAD
-                pass
-=======
                 self.assertTrue(
                     _op_in_base_sets_of_related_ops(base_op) or
                     _op_is_unmatchable(base_op),
                     f"{base_op} not in sets of related ops or unmatchable")
->>>>>>> 9f77456f
             elif qhandler_cls in qhandler_cls_all_ops_quantizeable:
                 self.assertTrue(
                     _op_in_base_sets_of_related_ops(base_op),
@@ -744,8 +679,6 @@
                 raise AssertionError(
                     f"handing for {qhandler_cls} not implemented")
 
-<<<<<<< HEAD
-=======
     @skipIfNoFBGEMM
     def test_user_defined_function(self):
         """
@@ -783,7 +716,6 @@
         self.assert_types_for_matched_subgraph_pairs(
             results, expected_types, m1, m2)
 
->>>>>>> 9f77456f
 
 class TestFXGraphMatcherModels(QuantizationTestCase):
 
@@ -1026,21 +958,12 @@
     @skipIfNoFBGEMM
     def test_match_activations_fun_ptq(self):
         self._test_match_activations_fun_impl(prepare_fn=prepare_fx)
-<<<<<<< HEAD
 
     @skipIfNoFBGEMM
     def test_match_activations_fun_qat(self):
         self._test_match_activations_fun_impl(prepare_fn=prepare_qat_fx)
 
     @skipIfNoFBGEMM
-=======
-
-    @skipIfNoFBGEMM
-    def test_match_activations_fun_qat(self):
-        self._test_match_activations_fun_impl(prepare_fn=prepare_qat_fx)
-
-    @skipIfNoFBGEMM
->>>>>>> 9f77456f
     def test_match_activations_meth_ptq(self):
         """
         Verify that add_loggers works on methods
@@ -1177,8 +1100,6 @@
             results_len=2)
 
     @skipIfNoFBGEMM
-<<<<<<< HEAD
-=======
     def test_add_mul_inputs_activations(self):
         m = AddMulFunctional().eval()
         res = self._test_match_activations(
@@ -1186,7 +1107,6 @@
             results_len=6, should_log_inputs=True)
 
     @skipIfNoFBGEMM
->>>>>>> 9f77456f
     def test_linear_fp16_weights(self):
         qconfig_dict = {'': torch.quantization.float16_static_qconfig}
         m = LinearReluFunctional().eval()
@@ -1225,8 +1145,6 @@
                 should_log_inputs=should_log_inputs)
 
     @skipIfNoFBGEMM
-<<<<<<< HEAD
-=======
     def test_linear_fp16_vs_linear_fp16_shadow_activations(self):
         m = LinearFunctional().eval()
         qconfig_dict = {'': torch.quantization.float16_static_qconfig}
@@ -1243,7 +1161,6 @@
 
 
     @skipIfNoFBGEMM
->>>>>>> 9f77456f
     def test_op_with_either_fp32_or_int8_input(self):
         """
         Verify that shadowing works with ops which accept either fp32 or
@@ -1264,19 +1181,10 @@
             m, (torch.randn(4, 4),),
             results_len=2)
 
-<<<<<<< HEAD
-    @skipIfNoFBGEMM
-    def test_int8_shadows_int8(self):
+    def _test_int8_shadows_int8_impl(self, m):
         """
         Verify that shadowing works where both modules are int8
         """
-        m = nn.Sequential(nn.Conv2d(1, 1, 1)).eval()
-=======
-    def _test_int8_shadows_int8_impl(self, m):
-        """
-        Verify that shadowing works where both modules are int8
-        """
->>>>>>> 9f77456f
         qconfig_dict = {'': torch.quantization.default_qconfig}
         mp = prepare_fx(m, qconfig_dict)
         mp(torch.randn(4, 1, 4, 4))
@@ -1290,8 +1198,6 @@
         self.assert_ns_compare_dict_valid(act_compare_dict)
 
     @skipIfNoFBGEMM
-<<<<<<< HEAD
-=======
     def test_int8_shadows_int8_mod(self):
         m = nn.Sequential(nn.Conv2d(1, 1, 1)).eval()
         self._test_int8_shadows_int8_impl(m)
@@ -1339,21 +1245,13 @@
         mp2_ns_scripted = torch.jit.script(mp2_ns)
 
     @skipIfNoFBGEMM
->>>>>>> 9f77456f
     def test_user_module(self):
         """
         For user defined modules,
         1. weight extraction should not crash
-<<<<<<< HEAD
-        2. unshadowed activations should have loggers, loggers will only log if
-             the output dtype is in the allowlist
-        3. shadowed activations should not have loggers
-             (since I/O dtype is unknown)
-=======
         2. unshadowed activations should only have loggers for known types
         3. shadowed activations should only have loggers for known types with
              known dtypes
->>>>>>> 9f77456f
         """
         class UserModule(nn.Module):
             def forward(self, x):
@@ -1390,17 +1288,10 @@
             'fp32_prepared', copy.deepcopy(mp), 'int8',
             convert_fx(copy.deepcopy(mp)), OutputLogger,
             should_log_inputs=True)
-<<<<<<< HEAD
-        # both fp32 and int8 models should have 4 loggers each, 2 for I/O
-        # of linear, and 2 for I/O of user_module
-        unshadowed_expected_occurrence = {
-            ns.call_module(OutputLogger): 4,
-=======
         # both fp32 and int8 models should have 2 loggers each, 2 for I/O
         # of linear, and 0 for I/O of user_module
         unshadowed_expected_occurrence = {
             ns.call_module(OutputLogger): 2,
->>>>>>> 9f77456f
         }
         self.checkGraphModuleNodes(
             mp_ns, expected_node_occurrence=unshadowed_expected_occurrence)
@@ -1414,21 +1305,12 @@
         mp_shadows_mq_ns = _add_shadow_loggers_impl(
             'fp32_prepared', mp, 'int8', mq, OutputLogger,
             should_log_inputs=True)
-<<<<<<< HEAD
-        # 2 loggers for I/O of linear, 0 loggers for I/O of user_module
-        shadowed_expected_occurrence = {
-            ns.call_module(OutputLogger): 2,
-        }
-        self.checkGraphModuleNodes(
-            mp_shadows_mq_ns, expected_node_occurrence=unshadowed_expected_occurrence)
-=======
         # 4 loggers for I/O of linear, 0 loggers for I/O of user_module
         shadowed_expected_occurrence = {
             ns.call_module(OutputLogger): 4,
         }
         self.checkGraphModuleNodes(
             mp_shadows_mq_ns, expected_node_occurrence=shadowed_expected_occurrence)
->>>>>>> 9f77456f
 
     def test_op_io_dtype_coverage(self):
         """
@@ -1439,8 +1321,6 @@
         type_a_related_to_b = \
             get_type_a_related_to_b(base_name_to_sets_of_related_ops)
 
-<<<<<<< HEAD
-=======
         # TODO(future PR): clean this up
         node_type_to_io_type_map = get_node_type_to_io_type_map()
         FUNS_IO_TYPE_FP32 = node_type_to_io_type_map['funs_io_type_fp32']
@@ -1456,7 +1336,6 @@
         MODS_UNMATCHABLE = unmatchable_types_map['mods_unmatchable']
         METHS_UNMATCHABLE = unmatchable_types_map['meths_unmatchable']
 
->>>>>>> 9f77456f
         # 1. check static quant module mappings
         static_quant_mod_mappings = get_default_static_quant_module_mappings()
         for fp32_type, int8_type in static_quant_mod_mappings.items():
@@ -1570,8 +1449,6 @@
                 raise AssertionError(
                     f"handing for {qhandler_cls} not implemented")
 
-<<<<<<< HEAD
-=======
     @skipIfNoFBGEMM
     def test_user_defined_function(self):
         """
@@ -1644,7 +1521,6 @@
         self.assertTrue(len(act_compare_dict) == 2)
         self.assert_ns_compare_dict_valid(act_compare_dict)
 
->>>>>>> 9f77456f
 
 class TestFXNumericSuiteCoreAPIsModels(FXNumericSuiteQuantizationTestCase):
     """
