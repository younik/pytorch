# Owner(s): ["oncall: jit"]

import unittest
import os
import random
import enum
import copy
from functools import reduce
import operator

import torch
from torch.nn import functional

from torch.testing._internal.common_utils import run_tests, ProfilingMode, GRAPH_EXECUTOR  # TEST_WITH_ROCM
from torch.testing._internal.common_cuda import TEST_MULTIGPU
from torch.testing._internal.codegen.random_topo_test import runDefaultTestWithSeed
from torch.testing import FileCheck

from test_jit import JitTestCase, RUN_CUDA

from jit.test_fuser_common import TestFuserCommon  # noqa: F401

import itertools
import numpy as np
import math

from torch.autograd.gradcheck import gradcheck

from typing import List

CUDA_MAJOR, CUDA_MINOR = (int(x) for x in torch.version.cuda.split('.'))

os.environ['PYTORCH_NVFUSER_DISABLE_FALLBACK'] = '1'
os.environ['PYTORCH_NVFUSER_DISABLE_FMA'] = '1'
os.environ['PYTORCH_NVFUSER_DISABLE_FASTMATH'] = '1'
os.environ['PYTORCH_NVFUSER_JIT_OPT_LEVEL'] = '0'
os.environ['PYTORCH_NVFUSER_DISABLE_RNG_UNROLL'] = '1'

if GRAPH_EXECUTOR == ProfilingMode.PROFILING:
    torch._C._jit_set_texpr_fuser_enabled(False)
    torch._C._jit_set_profiling_executor(True)
    torch._C._jit_set_profiling_mode(True)

FUSION_GROUP = 'prim::CudaFusionGroup'
FUSION_GUARD = 'prim::CudaFusionGuard'

import contextlib

@contextlib.contextmanager
def nvfuser_singleton_fusion(flag):
    old_value = torch._C._jit_set_nvfuser_single_node_mode(flag)
    try:
        yield
    finally:
        torch._C._jit_set_nvfuser_single_node_mode(old_value)

@contextlib.contextmanager
def nvfuser_horizontal_fusion(flag):
    old_value = torch._C._jit_set_nvfuser_horizontal_mode(flag)
    try:
        yield
    finally:
        torch._C._jit_set_nvfuser_horizontal_mode(old_value)

def is_pre_volta():
    prop = torch.cuda.get_device_properties(torch.cuda.current_device())
    return prop.major < 7

TEST_BF16 = torch.cuda.is_bf16_supported()

class TestCudaFuser(JitTestCase):

    special_values = torch.tensor(
        [float("-inf"), -10, -math.pi,
            -1, -0.5, 0, 1, 0.5,
            math.pi, 10, float("inf"),
            float("nan")], dtype=torch.float, device='cuda')

    int_types = [
        torch.int8,
        torch.uint8,
        torch.int16,
        torch.int32,
        torch.int64
    ]

    support_tensor_dtypes = [
        torch.int32,
        torch.int64,
        torch.float16,
        torch.float32,
        torch.float64,
        torch.bool
    ]
    if TEST_BF16:
        support_tensor_dtypes.append(torch.bfloat16)

    def _getSubgraphInFusion(self, graph):
        num_node = 0
        subgraph = None

        def count(block, ret):
            for n in block.nodes():
                if n.kind() == FUSION_GROUP:
                    ret[0] = ret[0] + 1
                    self.assertTrue(n.hasAttribute('Subgraph'))
                    ret[1] = n.g('Subgraph')
                for block in n.blocks():
                    count(block, ret)
        ret = [num_node, subgraph]
        count(graph, ret)
        self.assertEqual(ret[0], 1)
        return ret[1]

    def setUp(self):
        super(TestCudaFuser, self).setUp()
        self.old_cpu_fuse = torch._C._jit_can_fuse_on_cpu()
        self.old_gpu_fuse = torch._C._jit_can_fuse_on_gpu()
        torch._C._jit_override_can_fuse_on_cpu(False)
        torch._C._jit_override_can_fuse_on_gpu(False)
        self.old_guard = torch._C._jit_set_nvfuser_guard_mode(False)
        torch._C._debug_set_autodiff_subgraph_inlining(False)
        self.old_value = torch._C._jit_set_autocast_mode(True)

        if(RUN_CUDA):
            self.old_nvfuser = torch._C._jit_set_nvfuser_enabled(True)

    def tearDown(self):
        if(RUN_CUDA):
            torch._C._jit_set_nvfuser_enabled(self.old_nvfuser)
        torch._C._jit_override_can_fuse_on_cpu(self.old_cpu_fuse)
        torch._C._jit_override_can_fuse_on_gpu(self.old_gpu_fuse)
        torch._C._jit_set_nvfuser_guard_mode(self.old_guard)
        torch._C._debug_set_autodiff_subgraph_inlining(True)
        torch._C._jit_set_autocast_mode(self.old_value)
        super(TestCudaFuser, self).tearDown()

    def _run_helper(self, jit_op, op, *args):
        torch.cuda.manual_seed_all(123)
        jit_o = jit_op(*args)
        torch.cuda.manual_seed_all(123)
        jit_o = jit_op(*args)
        torch.cuda.manual_seed_all(123)
        o = op(*args)
        self.assertEqual(o.dtype, jit_o.dtype)
        self.assertEqual(o, jit_o)
        self.assertGraphContainsExactly(jit_op.graph_for(*args), FUSION_GUARD, 1, consider_subgraphs=True)

    def _run_training_helper(self, jit_op, op, grads, *args):
        torch.cuda.manual_seed_all(123)
        jit_o = jit_op(*args)
        jit_g = jit_o.backward(grads)
        torch.cuda.manual_seed_all(123)
        jit_o = jit_op(*args)
        jit_g = jit_o.backward(grads)
        torch.cuda.manual_seed_all(123)
        jit_o = jit_op(*args)
        jit_g = jit_o.backward(grads)
        torch.cuda.manual_seed_all(123)
        o = op(*args)
        g = o.backward(grads)
        self.assertEqual(o, jit_o)
        self.assertEqual(g, jit_g)
        self.assertGraphContainsExactly(jit_op.graph_for(*args), FUSION_GUARD, 1, consider_subgraphs=True)
        bwd_graph = list(
            list(jit_op.get_debug_state().execution_plans.values())[
                0].code.grad_executor_states()[0].execution_plans.values()
        )[0].graph
        self.assertGraphContainsExactly(bwd_graph, FUSION_GUARD, 1, consider_subgraphs=True)

    @unittest.skipIf(not RUN_CUDA, "requires CUDA")
    @unittest.skipIf(GRAPH_EXECUTOR != ProfilingMode.PROFILING,
                     "Requires fusion optimization pass to be effective")
    def test_half(self):
        def t(x: torch.Tensor, y: torch.Tensor, z: torch.Tensor, alpha: float):
            o_16 = torch.add(x, y)
            o_32_a = torch.add(y, z, alpha=alpha)
            o_32_b = torch.add(o_16, z)
            return (o_16, o_32_a, o_32_b)

        t_jit = torch.jit.script(t)
        alpha = 0.5
        # stick to integers, this avoid the numerical difference due to our
        # promotion
        x = torch.randint(0, 256, (4, 8)).to(dtype=torch.float16, device="cuda")
        y = torch.randint(0, 256, (4, 8)).to(dtype=torch.float16, device="cuda")
        z = torch.randint(0, 256, (4, 8)).to(dtype=torch.float16, device="cuda")
        jit_o = t_jit(x, y, z, alpha)
        jit_o = t_jit(x, y, z, alpha)
        o = t(x, y, z, alpha)
        for oo, jit_oo in zip(o, jit_o):
            self.assertEqual(oo.dtype, jit_oo.dtype)
            self.assertEqual(oo, jit_oo)
        self.assertGraphContains(t_jit.graph_for(x, y, z, alpha), FUSION_GUARD)

    @unittest.skipIf(not TEST_BF16, "device does not support BFloat16")
    @unittest.skipIf(not RUN_CUDA, "requires CUDA")
    @unittest.skipIf(GRAPH_EXECUTOR != ProfilingMode.PROFILING,
                     "Requires fusion optimization pass to be effective")
    def test_bfloat(self):
        def t(x: torch.Tensor, y: torch.Tensor, z: torch.Tensor, alpha: float):
            o_16 = torch.add(x, y)
            o_32_a = torch.add(y, z, alpha=alpha)
            o_32_b = torch.add(o_16, z)
            return (o_16, o_32_a, o_32_b)

        t_jit = torch.jit.script(t)
        alpha = 0.5
        # stick to integers, this avoid the numerical difference due to our
        # promotion
        x = torch.randint(0, 256, (4, 8)).to(dtype=torch.bfloat16, device="cuda")
        y = torch.randint(0, 256, (4, 8)).to(dtype=torch.bfloat16, device="cuda")
        z = torch.randint(0, 256, (4, 8)).to(dtype=torch.bfloat16, device="cuda")
        jit_o = t_jit(x, y, z, alpha)
        jit_o = t_jit(x, y, z, alpha)
        o = t(x, y, z, alpha)
        for oo, jit_oo in zip(o, jit_o):
            self.assertEqual(oo.dtype, jit_oo.dtype)
            self.assertEqual(oo, jit_oo)
        self.assertGraphContains(t_jit.graph_for(x, y, z, alpha), FUSION_GUARD)

    @unittest.skipIf(not RUN_CUDA, "requires CUDA")
    @unittest.skipIf(GRAPH_EXECUTOR != ProfilingMode.PROFILING,
                     "Requires fusion optimization pass to be effective")
    def test_const(self):
        def t(x, y):
            o = x + y
            o = o + 2.0
            return o
        t_jit = torch.jit.script(t)
        x = torch.randn(4, 8, dtype=torch.float, device="cuda")
        y = torch.randn(4, 8, dtype=torch.float, device="cuda")
        jit_o = t_jit(x, y)
        jit_o = t_jit(x, y)
        o = t(x, y)
        self.assertEqual(o, jit_o)
        self.assertGraphContains(t_jit.graph_for(x, y), FUSION_GUARD)

    @unittest.skipIf(not RUN_CUDA, "requires CUDA")
    @unittest.skipIf(GRAPH_EXECUTOR != ProfilingMode.PROFILING,
                     "Requires fusion optimization pass to be effective")
    def test_chunk(self):
        def t(x, y, z, q):
            o = x + q
            x0, x1 = torch.chunk(o, 2)
            o = x0 + x1
            o = o + y
            o = o * z
            o = torch.relu(o)
            return o
        t_jit = torch.jit.script(t)
        x = torch.randn(4, 8, dtype=torch.float, device="cuda")
        y = torch.randn(2, 8, dtype=torch.float, device="cuda")
        z = torch.randn(2, 8, dtype=torch.float, device="cuda")
        q = torch.randn(4, 8, dtype=torch.float, device="cuda")
        jit_o = t_jit(x, y, z, q)
        jit_o = t_jit(x, y, z, q)
        o = t(x, y, z, q)
        self.assertEqual(o, jit_o)
        self.assertGraphContains(t_jit.graph_for(x, y, z, q), FUSION_GUARD)

    @unittest.skipIf(is_pre_volta(), "reduction not supported in pre volta device")
    @unittest.skipIf(not RUN_CUDA, "requires CUDA")
    @unittest.skipIf(GRAPH_EXECUTOR != ProfilingMode.PROFILING,
                     "Requires fusion optimization pass to be effective")
    def test_reduction_dtypes_axis(self):

        for op in [torch.sum, torch.mean, torch.amax]:
            for dtype in [torch.float16, torch.float32, torch.double]:
                for axis in [-1, 2]:
                    def make_func(op):
                        def func(x: torch.Tensor):
                            o = torch.mul(x, 2.0)
                            o = op(o, dim=[axis])
                            return o
                        return func

                    x = torch.randn(8, 4, 16, dtype=dtype, device="cuda")
                    t = make_func(op)
                    t_jit = torch.jit.trace(t, x)
                    jit_o = t_jit(x)
                    jit_o = t_jit(x)
                    o = t(x)
                    self.assertEqual(o.dtype, jit_o.dtype)
                    self.assertTrue(self._compare("comparing output failed", o, jit_o, 1e-4))
                    self.assertGraphContains(t_jit.graph_for(x), FUSION_GUARD)

    @unittest.skipIf(not RUN_CUDA, "requires CUDA")
    @unittest.skipIf(GRAPH_EXECUTOR != ProfilingMode.PROFILING,
                     "Requires fusion optimization pass to be effective")
    def test_scalar_input(self):
        def t(x: torch.Tensor, y: torch.Tensor, z: float):
            o = x + y
            o = o + z
            return o
        t_jit = torch.jit.script(t)
        x = torch.randn(4, 8, 32, 32, dtype=torch.float, device="cuda")
        y = torch.randn(4, 8, 1, 32, dtype=torch.float, device="cuda")
        y = y.expand(4, 8, 32, 32)
        jit_o = t_jit(x, y, 2.0)
        jit_o = t_jit(x, y, 2.0)
        o = t(x, y, 2.0)
        self.assertEqual(o, jit_o)
        self.assertGraphContains(t_jit.graph_for(x, y, 2.0), FUSION_GUARD)

    @unittest.skipIf(not RUN_CUDA, "requires CUDA")
    @unittest.skipIf(GRAPH_EXECUTOR != ProfilingMode.PROFILING,
                     "Requires fusion optimization pass to be effective")
    def test_broadcasting_0(self):

        def t(x: torch.Tensor, y: torch.Tensor, z: float):
            o = x + y
            o = o + z
            return o
        t_jit = torch.jit.script(t)
        x = torch.randn(4, 8, 32, 32, dtype=torch.float, device="cuda")
        y = torch.randn(32, 32, dtype=torch.float, device="cuda")
        jit_o = t_jit(x, y, 2.0)
        jit_o = t_jit(x, y, 2.0)
        o = t(x, y, 2.0)
        self.assertEqual(o, jit_o)
        subgraph = self._getSubgraphInFusion(t_jit.graph_for(x, y, 2.0))
        self.assertGraphContainsExactly(subgraph, 'aten::add', 2, consider_subgraphs=False)

    @unittest.skipIf(not RUN_CUDA, "requires CUDA")
    @unittest.skipIf(GRAPH_EXECUTOR != ProfilingMode.PROFILING,
                     "Requires fusion optimization pass to be effective")
    def test_broadcasting_1(self):

        def t(x: torch.Tensor, y: torch.Tensor, z: float):
            o = x + y
            o = o + z
            return o
        t_jit = torch.jit.script(t)
        x = torch.randn(4, 8, 32, 32, dtype=torch.float, device="cuda")
        y = torch.randn(1, 32, 32, dtype=torch.float, device="cuda")
        jit_o = t_jit(x, y, 2.0)
        jit_o = t_jit(x, y, 2.0)
        o = t(x, y, 2.0)
        self.assertEqual(o, jit_o)
        subgraph = self._getSubgraphInFusion(t_jit.graph_for(x, y, 2.0))
        self.assertGraphContainsExactly(subgraph, 'aten::add', 2, consider_subgraphs=False)

    @unittest.skipIf(not RUN_CUDA, "requires CUDA")
    @unittest.skipIf(GRAPH_EXECUTOR != ProfilingMode.PROFILING,
                     "Requires fusion optimization pass to be effective")
    def test_broadcasting_2(self):

        def t(x: torch.Tensor, y: torch.Tensor, z: float):
            o = x + y
            o = o + z
            return o
        t_jit = torch.jit.script(t)
        x = torch.randn(4, 1, 32, 32, dtype=torch.float, device="cuda")
        y = torch.randn(8, 32, 32, dtype=torch.float, device="cuda")
        jit_o = t_jit(x, y, 2.0)
        jit_o = t_jit(x, y, 2.0)
        o = t(x, y, 2.0)
        self.assertEqual(o, jit_o)
        subgraph = self._getSubgraphInFusion(t_jit.graph_for(x, y, 2.0))
        self.assertGraphContainsExactly(subgraph, 'aten::add', 2, consider_subgraphs=False)

    @unittest.skipIf(not RUN_CUDA, "requires CUDA")
    @unittest.skipIf(GRAPH_EXECUTOR != ProfilingMode.PROFILING,
                     "Requires fusion optimization pass to be effective")
    def test_broadcasting_3(self):

        def t(x: torch.Tensor, y: torch.Tensor, z: float):
            o = x + y
            o = o + z
            return o
        t_jit = torch.jit.script(t)
        x = torch.randn(8, 17, 8, dtype=torch.float, device="cuda")
        y = torch.randn(8, 17, 1, dtype=torch.float, device="cuda")
        jit_o = t_jit(x, y, 2.0)
        jit_o = t_jit(x, y, 2.0)
        o = t(x, y, 2.0)
        self.assertEqual(o, jit_o)
        subgraph = self._getSubgraphInFusion(t_jit.graph_for(x, y, 2.0))
        self.assertGraphContainsExactly(subgraph, 'aten::add', 2, consider_subgraphs=False)

    # test_broadcasting_partition_logic_X
    # Testing partition logic that is capable to avoid creating unsupported
    # broadcasting semantics in CudaFusionGroup
    @unittest.skipIf(not RUN_CUDA, "requires CUDA")
    @unittest.skipIf(GRAPH_EXECUTOR != ProfilingMode.PROFILING,
                     "Requires fusion optimization pass to be effective")
    def test_broadcasting_partition_logic_0(self):

        def t(x: torch.Tensor, y: torch.Tensor, z: torch.Tensor):
            x = x + 12.0
            o1 = x + y
            o2 = x + z
            o = o1 + o2
            return o
        t_jit = torch.jit.script(t)
        x = torch.randn(4, 8, 6, 8, dtype=torch.float32, device="cuda")
        y = torch.randn(8, 6, 8, dtype=torch.float32, device="cuda")
        z = torch.randn(6, 8, dtype=torch.float32, device="cuda")
        jit_o = t_jit(x, y, z)
        jit_o = t_jit(x, y, z)
        o = t(x, y, z)
        self.assertEqual(o, jit_o)
        subgraph = self._getSubgraphInFusion(t_jit.graph_for(x, y, z))
        self.assertGraphContainsExactly(subgraph, 'aten::add', 4, consider_subgraphs=False)

    @unittest.skipIf(not RUN_CUDA, "requires CUDA")
    @unittest.skipIf(GRAPH_EXECUTOR != ProfilingMode.PROFILING,
                     "Requires fusion optimization pass to be effective")
    def test_broadcasting_partition_logic_1(self):

        def t(x: torch.Tensor, y: torch.Tensor, z: torch.Tensor):
            x = x + 12.0
            o1 = x + y
            o2 = x + z
            o = o1 + o2
            return o
        t_jit = torch.jit.script(t)
        x = torch.randn(8, 6, 8, dtype=torch.float32, device="cuda")
        y = torch.randn(4, 8, 6, 8, dtype=torch.float32, device="cuda")
        z = torch.randn(4, 1, 6, 8, dtype=torch.float32, device="cuda")
        jit_o = t_jit(x, y, z)
        jit_o = t_jit(x, y, z)
        o = t(x, y, z)
        self.assertEqual(o, jit_o)
        subgraph = self._getSubgraphInFusion(t_jit.graph_for(x, y, z))
        self.assertGraphContainsExactly(subgraph, 'aten::add', 4, consider_subgraphs=False)

    @unittest.skipIf(True, "Broadcast with different output not supported yet")
    @unittest.skipIf(not RUN_CUDA, "requires CUDA")
    @unittest.skipIf(GRAPH_EXECUTOR != ProfilingMode.PROFILING,
                     "Requires fusion optimization pass to be effective")
    def test_broadcasting_multiple_output_shape(self):
        def t(x: torch.Tensor, y: torch.Tensor, z: torch.Tensor):
            o = x + 12
            o1 = o + y
            o2 = o + z
            oo = o1.sum() + o2.sum()
            return oo
        t_jit = torch.jit.script(t)
        x = torch.randn(32, 32, dtype=torch.float, device="cuda")
        y = torch.randn(2, 32, 32, dtype=torch.float, device="cuda")
        z = torch.randn(4, 32, 32, dtype=torch.float, device="cuda")
        jit_o = t_jit(x, y, z)
        jit_o = t_jit(x, y, z)
        o = t(x, y, z)
        self.assertEqual(o, jit_o)
        # Currently cannot fuse this
        self.assertGraphContains(t_jit.graph_for(x, y, z), FUSION_GUARD)

    @unittest.skipIf(True, "broadcast on branches can't be resolved yet")
    @unittest.skipIf(not RUN_CUDA, "requires CUDA")
    @unittest.skipIf(GRAPH_EXECUTOR != ProfilingMode.PROFILING,
                     "Requires fusion optimization pass to be effective")
    def test_broadcasting_multiple_output(self):
        def t(x: torch.Tensor, y: torch.Tensor, z: torch.Tensor):
            o = x + 12
            o1 = o + y
            o2 = o + z
            oo = o1.sum() + o2.sum()
            return oo
        t_jit = torch.jit.script(t)
        x = torch.randn(32, 32, dtype=torch.float, device="cuda")
        y = torch.randn(4, 32, 32, dtype=torch.float, device="cuda")
        z = torch.randn(4, 32, 32, dtype=torch.float, device="cuda")
        jit_o = t_jit(x, y, z)
        jit_o = t_jit(x, y, z)
        o = t(x, y, z)
        self.assertEqual(o, jit_o)
        # Currently cannot fuse this
        self.assertGraphContains(t_jit.graph_for(x, y, z), FUSION_GUARD)

    def _unary_test_helper(self, operation, dtype, random_data):
        gradient_check = (dtype == torch.float64) and random_data
        shape = (8, 7)
        torch.cuda.manual_seed_all(211)

        # need additional def of t for boolean ops
        def t(x: torch.Tensor, y: torch.Tensor):
            o = x * y
            o = o + 5e-3
            o = operation(o)
            return o

        y = torch.rand(shape, dtype=torch.float32, device="cuda", requires_grad=gradient_check)
        y = y.to(dtype=dtype)

        if random_data:
            x = torch.rand(shape, dtype=torch.float32, device="cuda", requires_grad=gradient_check)
            if dtype in self.int_types:
                # prefer a larger variance for integer types
                x = x * 5
            x = x.to(dtype=dtype)
        else:
            x = self.special_values.to(dtype=dtype)
        try:
            ref = t(x, y)
        except Exception:
            # same way as TE checker, if eager mode throws, ignore this test
            return
        t_jit = torch.jit.script(t)
        jit_o = t_jit(x, y)
        jit_o = t_jit(x, y)
        jit_o = t_jit(x, y)
        if gradient_check:
            gradcheck(t_jit, [x, y], nondet_tol=1e-5)
        elif dtype in self.support_tensor_dtypes:
            self.assertGraphContains(t_jit.graph_for(x, y), FUSION_GUARD)
        o = t(x, y)
        self.assertEqual(o.dtype, jit_o.dtype)
        self.assertTrue(self._compare("failing case {}\n{}\n{}\n{}".format(dtype, operation, x, y), o, jit_o, 1e-2))

    @unittest.skipIf(not RUN_CUDA, "requires CUDA")
    @unittest.skipIf(GRAPH_EXECUTOR != ProfilingMode.PROFILING,
                     "Requires fusion optimization pass to be effective")
    def test_unary_ops(self):
        data_types = [
            *self.int_types,
            torch.float16,
            torch.float32,
            torch.float64
        ]
        if TEST_BF16:
            data_types.append(torch.bfloat16)
        operations = [torch.neg,
                      torch.abs,
                      torch.log,
                      torch.log10,
                      torch.log1p,
                      torch.log2,
                      torch.lgamma,
                      torch.exp,
                      torch.expm1,
                      torch.erf,
                      torch.erfc,
                      torch.cos,
                      torch.acos,
                      torch.cosh,
                      torch.sin,
                      torch.asin,
                      torch.sinh,
                      torch.tan,
                      torch.atan,
                      torch.sqrt,
                      torch.rsqrt,
                      torch.ceil,
                      torch.floor,
                      torch.round,
                      torch.trunc,
                      torch.frac,
                      torch.reciprocal,
                      torch.nn.functional.softplus,
                      torch.nn.functional.gelu,
                      torch.relu,
                      torch.sigmoid,
                      torch.bitwise_not,
                      torch.tan,
                      torch.tanh,
                      torch.nn.functional.silu]
        for op, dtype in itertools.product(operations, data_types):
            self._unary_test_helper(op, dtype, False)  # test special numbers
            self._unary_test_helper(op, dtype, True)  # test random data

    @unittest.skipIf(not RUN_CUDA, "requires CUDA")
    @unittest.skipIf(GRAPH_EXECUTOR != ProfilingMode.PROFILING,
                     "Requires fusion optimization pass to be effective")
    def test_category_rule(self):
        def run_tensor(x, z):
            def t(x: torch.Tensor, z: torch.Tensor):
                o = x + z
                o = torch.abs(o)
                return o
            t_jit = torch.jit.script(t)
            jit_o = t_jit(x, z)
            jit_o = t_jit(x, z)
            o = t(x, z)
            self.assertEqual(o.dtype, jit_o.dtype)
            self.assertEqual(o, jit_o)
            self.assertGraphContains(t_jit.graph_for(x, z), FUSION_GUARD)

        def run_scalar(x, z):
            def t(x: torch.Tensor, z: float):
                o = x + z
                o = torch.abs(o)
                return o
            t_jit = torch.jit.script(t)
            jit_o = t_jit(x, z)
            jit_o = t_jit(x, z)
            o = t(x, z)
            self.assertEqual(o.dtype, jit_o.dtype)
            self.assertEqual(o, jit_o)
            self.assertGraphContains(t_jit.graph_for(x, z), FUSION_GUARD)

        # n-dim with 0-dim (no type-promote)
        x = torch.randn(4, 8, 32, 32, dtype=torch.float, device="cuda")
        z = torch.tensor(2.0, dtype=torch.double, device="cuda")
        run_tensor(x, z)

        # n-dim with 0-dim (type-promote)
        x = torch.randn(4, 8, 32, 32, device="cuda").to(dtype=torch.long)
        z = torch.tensor(2.0, dtype=torch.double, device="cuda")
        run_tensor(x, z)

        # n-dim with n-dim (type-promote)
        x = torch.randn(4, 8, 32, 32, dtype=torch.float, device="cuda")
        z = torch.randn(4, 8, 32, 32, dtype=torch.double, device="cuda")
        run_tensor(x, z)

        # n-dim with scalar (no type-promote)
        x = torch.randn(4, 8, 32, 32, dtype=torch.float16, device="cuda")
        z = torch.tensor(3., dtype=torch.double)
        run_scalar(x, z)
        if TEST_BF16:
            # n-dim with scalar (no type-promote)
            x = torch.randn(4, 8, 32, 32, dtype=torch.bfloat16, device="cuda")
            z = torch.tensor(3., dtype=torch.double)
            run_scalar(x, z)

        # n-dim with scalar (type-promote)
        x = torch.randn(4, 8, 32, 32, device="cuda").to(dtype=torch.long)
        z = torch.tensor(3., dtype=torch.double)
        run_scalar(x, z)

    @unittest.skipIf(not RUN_CUDA, "requires CUDA")
    @unittest.skipIf(GRAPH_EXECUTOR != ProfilingMode.PROFILING,
                     "Requires fusion optimization pass to be effective")
    def test_unary_bitwise(self):
        def bit_not(x: torch.Tensor):
            return ~(x + 1)

        jitted = torch.jit.script(bit_not)
        x = torch.randn(4, 8, 32, 32, dtype=torch.float, device="cuda").mul(5).to(torch.long)
        jit_o = bit_not(x)
        jit_o = bit_not(x)
        o = bit_not(x)
        self.assertEqual(o, jit_o)
        jitted.graph_for(x)  # Shows up in second instance, not first
        self.assertGraphContains(jitted.graph_for(x), FUSION_GUARD)

        def bool_not(x: torch.Tensor, y: torch.Tensor):
            return ~(x & y)

        jitted = torch.jit.script(bool_not)
        x = torch.rand(4, 8, 32, 32, dtype=torch.float, device="cuda").round().to(torch.bool)
        y = torch.rand(4, 8, 32, 32, dtype=torch.float, device="cuda").round().to(torch.bool)
        jit_o = bool_not(x, y)
        jit_o = bool_not(x, y)
        o = bool_not(x, y)
        self.assertEqual(o, jit_o)
        jitted.graph_for(x, y)  # Shows up in second instance, not first
        self.assertGraphContains(jitted.graph_for(x, y), FUSION_GUARD)

    def _binary_test_helper(self, operation, dtypes, random_data):
        if isinstance(dtypes, tuple):
            dtype_arg1, dtype_arg2 = dtypes
        else:
            dtype_arg1 = dtype_arg2 = dtypes

        def t(x: torch.Tensor, y: torch.Tensor, z: torch.Tensor):
            o = operation(x, y)
            o = o + z
            return o

        def t_int(x: torch.Tensor, y: torch.Tensor):
            o = operation(x, y)
            o = 2 + o
            return o

        def t_float(x: torch.Tensor, y: torch.Tensor):
            o = operation(x, y)
            o = 2. + o
            return o

        shape = (4, 32, 32)
        if random_data:
            x = (torch.randn(shape, dtype=torch.float, device="cuda") * 5).to(dtype_arg1)
            y = (torch.randn(shape, dtype=torch.float, device="cuda") * 5).to(dtype_arg2)
        else:
            x = self.special_values.to(dtype=dtype_arg1)
            y = (torch.rand_like(self.special_values) * 5).to(dtype_arg2)
        z = torch.tensor([2], device="cuda").to(dtype_arg1)

        # Avoid division by zero for integer tensors
        div_like = [torch.div, torch.fmod, torch.remainder]
        if operation in div_like and (dtype_arg2 == torch.int32 or dtype_arg2 == torch.int64):
            y[y == 0] = 1

        for test_fn in [t, t_int, t_float]:
            o = t(x, y, z)
            t_jit = torch.jit.script(t)
            jit_o = t_jit(x, y, z)
            jit_o = t_jit(x, y, z)
            jit_o = t_jit(x, y, z)

            self.assertEqual(o.dtype, jit_o.dtype)
            self.assertEqual(o, jit_o)
            self.assertGraphContains(t_jit.graph_for(x, y, z), FUSION_GUARD)

    @unittest.skipIf(not RUN_CUDA, "requires CUDA")
    @unittest.skipIf(GRAPH_EXECUTOR != ProfilingMode.PROFILING,
                     "Requires fusion optimization pass to be effective")
    def test_binary_ops(self):
        # disabled bf16 / fp16 data types because of accuracy tolerance
        data_types = [
            torch.int32,
            torch.int64,
            # torch.float16,
            torch.float32,
            torch.float64
        ]
        '''
        if TEST_BF16:
            data_types.append(torch.bfloat16)
        '''
        operations = [torch.mul,
                      torch.div,
                      torch.atan2,
                      torch.max,
                      torch.min,
                      torch.pow,
                      torch.remainder,
                      torch.fmod,
                      torch.eq,
                      torch.ne,
                      torch.ge,
                      torch.gt,
                      torch.le,
                      torch.lt]
        binary_dtype_combinations = itertools.combinations(data_types, 2)
        for op, dtypes in itertools.product(operations, binary_dtype_combinations):
            self._binary_test_helper(op, dtypes, True)  # random data
            self._binary_test_helper(op, dtypes, False)  # special numbers

    @unittest.skipIf(not RUN_CUDA, "requires CUDA")
    @unittest.skipIf(GRAPH_EXECUTOR != ProfilingMode.PROFILING,
                     "Requires fusion optimization pass to be effective")
    def test_binary_bitwise(self):
        def jit_or(x: torch.Tensor, y: torch.Tensor, z: torch.Tensor):
            return (x & y) | z

        def jit_xor(x: torch.Tensor, y: torch.Tensor, z: torch.Tensor):
            return (x & y) ^ z

        def jit_lshift(x: torch.Tensor, y: torch.Tensor, z: torch.Tensor):
            return (x & y) << z

        def jit_rshift(x: torch.Tensor, y: torch.Tensor, z: torch.Tensor):
            return (x & y) >> z

        for jit_func in [jit_or, jit_xor, jit_lshift, jit_rshift]:
            x = torch.randn(4, 8, 32, 32, dtype=torch.float, device="cuda").mul(5).to(torch.long)
            y = torch.randn(4, 8, 32, 32, dtype=torch.float, device="cuda").mul(5).to(torch.long)
            z = torch.randn(4, 8, 32, 32, dtype=torch.float, device="cuda").mul(2).to(torch.long)

            jitted = torch.jit.script(jit_func)
            jit_o = jitted(x, y, z)
            jit_o = jitted(x, y, z)
            o = jit_func(x, y, z)
            self.assertEqual(o, jit_o)
            self.assertGraphContains(jitted.graph_for(x, y, z), FUSION_GUARD)

        # We shouldn't need this redefinition of the function, but otherwise it won't recompile for a new type
        def jit_or(x: torch.Tensor, y: torch.Tensor, z: torch.Tensor):
            return (x & y) | z

        def jit_xor(x: torch.Tensor, y: torch.Tensor, z: torch.Tensor):
            return (x & y) ^ z

        for jit_func in [jit_or, jit_xor]:
            x = torch.rand(4, 2, dtype=torch.float, device="cuda").round().to(torch.bool)
            y = torch.rand(4, 2, dtype=torch.float, device="cuda").round().to(torch.bool)
            z = torch.rand(4, 2, dtype=torch.float, device="cuda").round().to(torch.bool)

            jitted = torch.jit.script(jit_func)
            jit_o = jitted(x, y, z)
            jit_o = jitted(x, y, z)
            o = jit_func(x, y, z)
            self.assertEqual(o, jit_o)
            self.assertGraphContains(jitted.graph_for(x, y, z), FUSION_GUARD)

    @unittest.skipIf(not RUN_CUDA, "requires CUDA")
    @unittest.skipIf(GRAPH_EXECUTOR != ProfilingMode.PROFILING,
                     "Requires fusion optimization pass to be effective")
    def test_type_as_op(self):
        def t(x: torch.Tensor, y: torch.Tensor, z: float):
            o = torch.lt(x, z)
            o = o.type_as(y)
            return o
        t_jit = torch.jit.script(t)
        x = torch.randn(4, 8, 32, 32, dtype=torch.float, device="cuda")
        y = torch.randn(4, 8, 32, 32, dtype=torch.float, device="cuda")
        jit_o = t_jit(x, y, 0.5)
        jit_o = t_jit(x, y, 0.5)
        o = t(x, y, 0.5)
        self.assertEqual(o, jit_o)
        self.assertGraphContains(t_jit.graph_for(x, y, 0.5), FUSION_GUARD)

    def _ternary_integer_test_helper(self, dtype_arg1):
        shape = (4, 8, 32, 32)
        magnitude = 100
        if (dtype_arg1 in self.int_types):
            x = torch.randint(-magnitude, magnitude, shape, dtype=dtype_arg1, device="cuda")
        else:
            x = torch.randn(shape, dtype=dtype_arg1, device="cuda") * magnitude
        arg2 = int(0)
        arg3 = int(magnitude * 0.1)

        def clamp0(x: torch.Tensor, f: int):
            o = 2. * torch.clamp(x, min=f)
            return o
        clamp0_jit = torch.jit.script(clamp0)
        self._run_helper(clamp0_jit, clamp0, x, arg2)

        def clamp1(x: torch.Tensor, f: int, ff: int):
            o = 2. * torch.clamp(x, min=f, max=ff)
            return o
        clamp1_jit = torch.jit.script(clamp1)
        self._run_helper(clamp1_jit, clamp1, x, arg2, arg3)

        def clamp2(x: torch.Tensor, f: float, ff: int):
            o = 2. * torch.clamp(x, min=f, max=ff)
            return o
        clamp2_jit = torch.jit.script(clamp2)
        self._run_helper(clamp2_jit, clamp2, x, float(arg2), arg3)

        def clamp3(x: torch.Tensor, f: int, ff: float):
            o = 2. * torch.clamp(x, min=f, max=ff)
            return o
        clamp3_jit = torch.jit.script(clamp3)
        self._run_helper(clamp3_jit, clamp3, x, arg2, float(arg3))

        def threshold(x: torch.Tensor, th: int, val: int):
            o = 2. * torch.threshold(x, th, val)
            return o
        threshold_jit = torch.jit.script(threshold)
        self._run_helper(threshold_jit, threshold, x, arg2, arg3)

    @unittest.skipIf(not RUN_CUDA, "requires CUDA")
    @unittest.skipIf(GRAPH_EXECUTOR != ProfilingMode.PROFILING,
                     "Requires fusion optimization pass to be effective")
    def test_ternary_ops_integer_compatibility(self):
        data_types = [
            torch.float16,
            torch.float32,
            torch.float64
        ]
        for dtype in data_types:
            self._ternary_integer_test_helper(dtype)

    def _ternary_test_helper(self, operation, dtypes, random_data):
        if isinstance(dtypes, tuple):
            dtype_arg1, dtype_arg2, dtype_arg3 = dtypes
        else:
            dtype_arg1 = dtype_arg2 = dtype_arg3 = dtypes

        def t(x: torch.Tensor, y: torch.Tensor, z: torch.Tensor, alpha: torch.Tensor):
            o = operation(x, y, z)
            o = o + alpha
            return o

        shape = (4, 32, 32)
        if operation is torch.where:
            dtype_arg1 = torch.bool
            if random_data:
                x = torch.randint(0, 2, shape).to(dtype=torch.bool, device="cuda")
                y = (torch.randn(shape, dtype=torch.float, device="cuda") * 5).to(dtype_arg2)
                z = (torch.randn(shape, dtype=torch.float, device="cuda") * 5).to(dtype_arg3)
            else:
                x = torch.randint(0, 2, self.special_values.size()).to(dtype=torch.bool, device="cuda")
                y = self.special_values.to(dtype=dtype_arg2)
                z = (torch.rand_like(self.special_values) * 5).to(dtype_arg3)
        elif random_data:
            x = (torch.randn(shape, dtype=torch.float, device="cuda") * 5).to(dtype_arg1)
            y = (torch.randn(shape, dtype=torch.float, device="cuda") * 5).to(dtype_arg2)
            z = (torch.randn(shape, dtype=torch.float, device="cuda") * 5).to(dtype_arg3)
        else:
            x = self.special_values.to(dtype=dtype_arg1)
            y = (torch.rand_like(self.special_values) * 5).to(dtype_arg2)
            z = (torch.rand_like(self.special_values) * 5).to(dtype_arg3)
        alpha = torch.tensor([2], device="cuda").to(dtype_arg1)

        o = t(x, y, z, alpha)
        t_jit = torch.jit.script(t)
        jit_o = t_jit(x, y, z, alpha)
        jit_o = t_jit(x, y, z, alpha)

        self.assertEqual(o.dtype, jit_o.dtype)
        self.assertEqual(o, jit_o)
        self.assertGraphContains(t_jit.graph_for(x, y, z), FUSION_GUARD)

    @unittest.skipIf(not RUN_CUDA, "requires CUDA")
    @unittest.skipIf(GRAPH_EXECUTOR != ProfilingMode.PROFILING,
                     "Requires fusion optimization pass to be effective")
    def test_ternary_ops_type_promotion(self):
        # TODO: update accuracy tolerance for bf16 / fp16 data types
        data_types = [
            # torch.float16,
            torch.float32,
            torch.float64
        ]
        '''
        if TEST_BF16:
            data_types.append(torch.bfloat16)
        '''
        # TODO: Add Tensor support for clamp
        operations = [torch.clamp]
        ternary_dtype_combinations = itertools.combinations(data_types, 3)
        for op, dtypes in itertools.product(operations, ternary_dtype_combinations):
            self._ternary_test_helper(op, dtypes, True)  # random data
            self._ternary_test_helper(op, dtypes, False)  # special numbers

    # We can't test the scalar version of rsub from python
    @unittest.skipIf(not RUN_CUDA, "requires CUDA")
    @unittest.skipIf(GRAPH_EXECUTOR != ProfilingMode.PROFILING, "Requires fusion optimization pass to be effective")
    def test_rsub(self):
        x = torch.randn(4, 8, 32, 32, dtype=torch.float, device="cuda")
        y = torch.randn(4, 8, 32, 32, dtype=torch.float, device="cuda")

        def rsub(x: torch.Tensor, y: torch.Tensor):
            o = torch.rsub(x, y)
            o = o * 2.
            return o

        rsub_jit = torch.jit.script(rsub)
        self._run_helper(rsub_jit, rsub, x, y)

    @unittest.skipIf(not RUN_CUDA, "requires CUDA")
    # legacy fuser does not work for rand_like, see issue #34361
    @unittest.skipIf(GRAPH_EXECUTOR != ProfilingMode.PROFILING, "Requires fusion optimization pass to be effective")
    def test_ternary_ops(self):
        x = torch.randn(4, 8, 32, 32, dtype=torch.float, device="cuda")
        y = torch.randn(4, 8, 32, 32, dtype=torch.float, device="cuda")
        z = torch.randn(4, 8, 32, 32, dtype=torch.float, device="cuda")
        cond = torch.randint(0, 2, (4, 8, 32, 32)).to(dtype=torch.bool, device="cuda")

        def add(x: torch.Tensor, other: torch.Tensor, alpha: float):
            o = torch.relu(x)
            o = torch.add(o, other=other, alpha=alpha)
            return o
        add_jit = torch.jit.script(add)
        self._run_helper(add_jit, add, x, y, 2.0)

        def clamp0(x: torch.Tensor, f: float):
            o = 2. * torch.clamp(x, min=f)
            return o
        clamp0_jit = torch.jit.script(clamp0)
        self._run_helper(clamp0_jit, clamp0, x, 0.5)

        def clamp1(x: torch.Tensor, f: float, ff: float):
            o = 2. * torch.clamp(x, min=f, max=ff)
            return o
        clamp1_jit = torch.jit.script(clamp1)
        self._run_helper(clamp1_jit, clamp1, x, -0.2, 0.7)

        def threshold(x: torch.Tensor, th: float, val: float):
            o = 2. * torch.threshold(x, th, val)
            return o
        threshold_jit = torch.jit.script(threshold)
        self._run_helper(threshold_jit, threshold, x, 0.2, 0.9)

        def where(x: torch.Tensor, y: torch.Tensor, cond: torch.Tensor):
            o = 2. * torch.where(cond, x, y)
            return o
        where_jit = torch.jit.script(where)
        self._run_helper(where_jit, where, x, y, cond)

        def lerp(x: torch.Tensor, y: torch.Tensor, z: torch.Tensor):
            o = 2. * torch.lerp(x, y, z)
            return o
        lerp_jit = torch.jit.script(lerp)
        self._run_helper(lerp_jit, lerp, x, y, z)

        def lerp_scale(x: torch.Tensor, y: torch.Tensor, z: float):
            o = 2. * torch.lerp(x, y, z)
            return o
        lerp_scale_jit = torch.jit.script(lerp_scale)
        self._run_helper(lerp_scale_jit, lerp_scale, x, y, 0.5)

    @unittest.skipIf(not RUN_CUDA, "requires CUDA")
    @unittest.skipIf(GRAPH_EXECUTOR != ProfilingMode.PROFILING, "Requires profiling node to run cuda fuser")
    def test_addcmul_ops(self):
        x = torch.randn(4, 8, 32, 32, dtype=torch.float, device="cuda")
        y = torch.randn(4, 8, 32, 32, dtype=torch.float, device="cuda")
        z = torch.randn(4, 8, 32, 32, dtype=torch.float, device="cuda")

        def addcmul(x: torch.Tensor, y: torch.Tensor, z: torch.Tensor, value: float):
            o = torch.add(x, 0.5)
            o = torch.addcmul(o, y, z, value=value)
            return o
        addcmul_jit = torch.jit.script(addcmul)
        self._run_helper(addcmul_jit, addcmul, x, y, z, 2.0)

        def addcmul_no_alpha(x: torch.Tensor, y: torch.Tensor, z: torch.Tensor):
            o = torch.add(x, 0.5)
            o = torch.addcmul(o, y, z)
            return o
        addcmul_no_alpha_jit = torch.jit.script(addcmul_no_alpha)
        self._run_helper(addcmul_no_alpha_jit, addcmul_no_alpha, x, y, z)

        def addcmul_const_alpha(x: torch.Tensor, y: torch.Tensor, z: torch.Tensor):
            o = torch.add(x, 0.5)
            o = torch.addcmul(o, y, z, value=0.75)
            return o
        addcmul_const_alpha_jit = torch.jit.script(addcmul_const_alpha)
        self._run_helper(addcmul_const_alpha_jit, addcmul_const_alpha, x, y, z)

    @unittest.skipIf(not RUN_CUDA, "requires CUDA")
    @unittest.skipIf(GRAPH_EXECUTOR != ProfilingMode.PROFILING,
                     "Requires fusion optimization pass to be effective")
    def test_dynamic_size(self):
        old_guard = torch._C._jit_set_nvfuser_guard_mode(True)
        torch._C._jit_set_bailout_depth(20)

        def t(x: torch.Tensor, y: torch.Tensor, z: float):
            o = x + y
            o = o + z
            return o
        t_jit = torch.jit.script(t)
        x = torch.randn(4, 8, 32, 32, dtype=torch.float, device="cuda")
        y = torch.randn(32, 32, dtype=torch.float, device="cuda")
        jit_o = t_jit(x, y, 2.0)
        jit_o = t_jit(x, y, 2.0)
        o = t(x, y, 2.0)
        self.assertEqual(o, jit_o)
        subgraph = self._getSubgraphInFusion(t_jit.graph_for(x, y, 2.0))
        self.assertGraphContainsExactly(subgraph, 'aten::add', 2, consider_subgraphs=False)

        # this test is not ideal, as we rely on the bailout to test it and we
        # don't know a way to verify the bailout graph to validate the proper
        # fusion.
        x = torch.randn(8, 32, 16, 8, dtype=torch.float, device="cuda")
        y = torch.randn(16, 8, dtype=torch.float, device="cuda")
        jit_o = t_jit(x, y, 2.0)
        jit_o = t_jit(x, y, 2.0)
        o = t(x, y, 2.0)
        self.assertEqual(o, jit_o)
        self.assertGraphContains(t_jit.graph_for(x, y, 2.0), FUSION_GUARD)
        x = torch.randn(8, 17, 8, dtype=torch.float, device="cuda")
        y = torch.randn(8, 17, 1, dtype=torch.float, device="cuda")
        jit_o = t_jit(x, y, 2.0)
        jit_o = t_jit(x, y, 2.0)
        o = t(x, y, 2.0)
        self.assertEqual(o, jit_o)
        self.assertGraphContains(t_jit.graph_for(x, y, 2.0), FUSION_GUARD)
        torch._C._jit_set_nvfuser_guard_mode(old_guard)

    @unittest.skipIf(not RUN_CUDA, "requires CUDA")
    @unittest.skipIf(GRAPH_EXECUTOR != ProfilingMode.PROFILING,
                     "Requires fusion optimization pass to be effective")
    def test_random_topo(self):
        os.environ["PYTORCH_NVFUSER_DISABLE_FALLBACK"] = "1"
        self.assertTrue(runDefaultTestWithSeed(28449))

    def _compare(self, desc, inp1, inp2, error):
        a = inp1.clone()
        b = inp2.clone()
        close = torch.allclose(a, b, rtol=error, atol=error)
        if not close:
            print(desc, close)
            z = a - b
            index = (torch.abs(z) >= error + error * torch.abs(b)).nonzero()
            print("dif    : ", z[index])
            print("inp1   : ", a[index])
            print("inp2   : ", b[index])
            print("maximum difference", z[index].max())
        return close

    # Permutation helper that applies binary operation between two tensors:
    #   1. applies separate permutation `perm0` & `perm1` to two inputs
    #   2. reduce dimension `broadcast_axis` of operand two to size 1
    # The purpose of this test is to ensure permutation works well in
    # complicated cases with arbitrary stride order and broadcasting dimensions
    def _permutation_helper(self, sizes, broadcast_axis, dtype, device, perm0, perm1):
        def t(x: torch.Tensor, y: torch.Tensor):
            o = torch.add(x, y)
            o = torch.relu(o)
            return o

        x = torch.randn([sizes[i] for i in perm0], dtype=dtype, device=device).permute(
            [perm0.index(i) for i in range(len(sizes))])
        if broadcast_axis >= 0:
            sizes[broadcast_axis] = 1
        y = torch.randn([sizes[i] for i in perm1], dtype=dtype, device=device).permute(
            [perm1.index(i) for i in range(len(sizes))])
        t_jit = torch.jit.script(t)
        jit_o = t_jit(x, y)
        jit_o = t_jit(x, y)
        o = t(x, y)
        self.assertEqual(o.dtype, jit_o.dtype)
        self.assertEqual(o, jit_o)
        self.assertEqual(o.stride(), jit_o.stride())
        self.assertGraphContains(t_jit.graph_for(x, y), FUSION_GUARD)

    # end-2-end test of permutation & contiguity handling in integration.
    # we are testing inputs with all combination of permutation order, just to
    # ensure that integration would be able to generate functionally correct
    # kernels
    @unittest.skipIf(not RUN_CUDA, "requires CUDA")
    @unittest.skipIf(GRAPH_EXECUTOR != ProfilingMode.PROFILING,
                     "Requires fusion optimization pass to be effective")
    def test_binary_ops_permutation(self):
        # note that num_dim is exclusive from len(x), so we are not reducing
        # to single element (codegen limitation at this moment)
        x = [7, 8, 12]
        b_axes = range(-1, len(x))
        for b_axis in b_axes:
            for perm0 in itertools.permutations(range(len(x))):
                for perm1 in itertools.permutations(range(len(x))):
                    x = [7, 8, 12]
                    self._permutation_helper(x, b_axis, torch.float32, "cuda", perm0, perm1)

    @unittest.skipIf(not RUN_CUDA, "requires CUDA")
    @unittest.skipIf(GRAPH_EXECUTOR != ProfilingMode.PROFILING,
                     "Requires fusion optimization pass to be effective")
    def test_binary_ops_channels_last_with_bcast(self):
        device = "cuda"
        x = torch.randn([4, 3, 2, 5], device=device).to(memory_format=torch.channels_last)
        w = torch.randn([2, 5], device=device)

        def t(x: torch.Tensor, b: torch.Tensor):
            o = x + b
            return torch.relu(o)
        t_jit = torch.jit.script(t)
        jit_o = t_jit(x, w)
        jit_o = t_jit(x, w)
        jit_o = t_jit(x, w)
        o = t(x, w)
        self.assertEqual(o.dtype, jit_o.dtype)
        self.assertTrue(self._compare("comparing output failed", o, jit_o, 1e-4))
        self.assertGraphContains(t_jit.graph_for(x, w), FUSION_GUARD)

    def _reduction_helper(self, sizes, reduction_axis, dtype, device, perm0, perm1, keepdim=False):
        class MyReduction(torch.nn.Module):
            __constants__ = ['reduction_axis', 'keepdim']

            def __init__(self):
                super(MyReduction, self).__init__()
                self.reduction_axis = reduction_axis
                self.keepdim = keepdim

            def forward(self, x: torch.Tensor, y: torch.Tensor):
                o = torch.add(x, y)
                o = torch.sum(o, dim=self.reduction_axis, keepdim=self.keepdim)
                return o

        t = MyReduction()

        x = torch.randn([sizes[i] for i in perm0], dtype=dtype, device=device).permute(
            [perm0.index(i) for i in range(len(sizes))])
        y = torch.randn([sizes[i] for i in perm1], dtype=dtype, device=device).permute(
            [perm1.index(i) for i in range(len(sizes))])
        t_jit = torch.jit.script(t)
        jit_o = t_jit(x, y)
        jit_o = t_jit(x, y)
        o = t(x, y)
        self.assertEqual(o.dtype, jit_o.dtype)
        # numerical issues here due to our scheduling.
        # can't use `self.assertEqual(o, jit_o)`
        self.assertTrue(self._compare("comparing output failed", o, jit_o, 1e-4))
        self.assertGraphContains(t_jit.graph_for(x, y), FUSION_GUARD)

    @unittest.skipIf(is_pre_volta(), "reduction not supported in pre volta device")
    @unittest.skipIf(not RUN_CUDA, "requires CUDA")
    @unittest.skipIf(GRAPH_EXECUTOR != ProfilingMode.PROFILING,
                     "Requires fusion optimization pass to be effective")
    def test_reduction(self):
        for x in ([7, 8, 12], [12, 8, 7, 9, 15], [128, 16, 8, 32]):
            # note that num_dim is exclusive from len(x), so we are not reducing
            # to single element (codegen limitation at this moment)
            for num_reduce_dim in range(1, len(x)):
                for axes in itertools.combinations(range(len(x)), num_reduce_dim):
                    for keepdim in (True, False):
                        perm0 = range(len(x))
                        perm1 = range(len(x))
                        self._reduction_helper(x, axes, torch.float32, "cuda", perm0, perm1, keepdim)

    def _layer_norm_autodiff_helper(self, model, grad, shapes, args):
        jit_model = torch.jit.script(model)

        eps = np.random.random() * 1e-4
        use_cudnn = bool(np.random.randint(0, 2))

        # profile/optimization runs
        for i in range(3):
            jit_o = jit_model(shapes, *args, eps, use_cudnn)
            jit_o.backward(grad)

        ref_args = [t.detach().clone().requires_grad_() for t in args]
        [t.grad.zero_() for t in args]
        jit_o = jit_model(shapes, *args, eps, use_cudnn)
        jit_o.backward(grad)

        o = model(shapes, *ref_args, eps, use_cudnn)
        o.backward(grad)
        self.assertEqual(jit_o, o)
        for arg, ref_arg in zip(args, ref_args):
            self.assertEqual(arg.grad, ref_arg.grad)

        # check fusion in fw & bw
        g = jit_model.graph_for(shapes, *args, eps, use_cudnn)
        for node in g.nodes():
            n = node
        dbg_state = jit_model.get_debug_state()
        for val in dbg_state.execution_plans.values():
            v = val
        state2 = v.code.grad_executor_states()
        for val in state2[0].execution_plans.values():
            v2 = val
        FileCheck().check(FUSION_GUARD).run(g)
        FileCheck().check(FUSION_GUARD).run(v2.graph)

    @unittest.skipIf(is_pre_volta(), "reduction not supported in pre volta device")
    @unittest.skipIf(not RUN_CUDA, "requires CUDA")
    @unittest.skipIf(GRAPH_EXECUTOR != ProfilingMode.PROFILING,
                     "Requires fusion optimization pass to be effective")
    def test_layer_norm_autodiff(self):
        def t_wb(shapes: List[int], x, w, b, eps: float, cudnn: bool):
            o = torch.layer_norm(x, shapes, w, b, eps, cudnn)
            o = torch.relu(o)
            return o

        def t_w(shapes: List[int], x, w, eps: float, cudnn: bool):
            o = torch.layer_norm(x, shapes, w, None, eps, cudnn)
            o = torch.relu(o)
            return o

        def t_b(shapes: List[int], x, b, eps: float, cudnn: bool):
            o = torch.layer_norm(x, shapes, None, b, eps, cudnn)
            o = torch.relu(o)
            return o

        def t(shapes: List[int], x, eps: float, cudnn: bool):
            o = torch.layer_norm(x, shapes, None, None, eps, cudnn)
            o = torch.relu(o)
            return o

        model = {3: t_wb, 2: t_w, 1: t_b, 0: t}

        for w, b in itertools.product([True, False], repeat=2):
            batch = [2]
            # note: awkward shape here to avoid vectorized fast kernel, which is
            # buggy in aten
            shapes = [2, 7, 3]
            m = model[w * 2 + b]

            grad = torch.randn(batch + shapes, dtype=torch.float32, device="cuda")
            args = [torch.randn(batch + shapes, dtype=torch.float32, device="cuda").requires_grad_()]
            if w:
                args.append(torch.randn(shapes, dtype=torch.float32, device="cuda").requires_grad_())
            if b:
                args.append(torch.randn(shapes, dtype=torch.float32, device="cuda").requires_grad_())
            self._layer_norm_autodiff_helper(m, grad, shapes, args)

    @unittest.skipIf(is_pre_volta(), "reduction not supported in pre volta device")
    @unittest.skipIf(not RUN_CUDA, "requires CUDA")
    @unittest.skipIf(GRAPH_EXECUTOR != ProfilingMode.PROFILING,
                     "Requires fusion optimization pass to be effective")
    def test_layer_norm_parser(self):
        dtype = torch.float32
        device = "cuda"
        x = torch.randn([4, 4, 2], dtype=dtype, device=device)
        w = torch.randn([4, 2], dtype=dtype, device=device)
        b = torch.randn([4, 2], dtype=dtype, device=device)

        def t(x: torch.Tensor, w: torch.Tensor, b: torch.Tensor):
            o = torch.relu(x)
            o = torch.layer_norm(o, [4, 2], w, b, 1e-5)
            return o

        o = t(x, w, b)
        t_jit = torch.jit.script(t)
        jit_o = t_jit(x, w, b)
        jit_o = t_jit(x, w, b)
        o = t(x, w, b)
        self.assertGraphContains(t_jit.graph_for(x, w, b), FUSION_GUARD)

    def _native_layer_norm_helper(self, shape, norm_shape, dtype, device, error, affine=True):
        class MyLayerNorm(torch.nn.Module):
            __constants__ = ['norm_shape']

            def __init__(self, elementwise_affine=True):
                super(MyLayerNorm, self).__init__()
                self.norm_shape = norm_shape
                if elementwise_affine:
                    self.weight = torch.randn(norm_shape, dtype=dtype, device=device)
                    self.bias = torch.randn(norm_shape, dtype=dtype, device=device)
                    with torch.no_grad():
                        self.weight.fill_(1)
                        self.bias.fill_(0)
                else:
                    self.weight = None
                    self.bias = None

            def forward(self, x: torch.Tensor):
                o = torch.relu(x)
                o = torch.native_layer_norm(o, self.norm_shape, self.weight, self.bias, 1e-5)
                return o

        t = MyLayerNorm(affine)

        x = torch.randn(shape, dtype=dtype, device=device)
        t_jit = torch.jit.script(t)
        jit_o, jit_mean, jit_rstd = t_jit(x)
        jit_o, jit_mean, jit_rstd = t_jit(x)
        o, mean, rstd = t(x)
        self.assertEqual(o.dtype, jit_o.dtype)
        # numerical issues here due to our scheduling.
        # can't use `self.assertEqual(o, jit_o)`
        self.assertTrue(self._compare("comparing output failed", o, jit_o, error))
        self.assertTrue(self._compare("comparing mean failed", mean, jit_mean, error))
        self.assertTrue(self._compare("comparing rstd failed", rstd, jit_rstd, error))
        self.assertGraphContains(t_jit.graph_for(x), FUSION_GUARD)

    @unittest.skipIf(is_pre_volta(), "reduction not supported in pre volta device")
    @unittest.skipIf(not RUN_CUDA, "requires CUDA")
    @unittest.skipIf(GRAPH_EXECUTOR != ProfilingMode.PROFILING,
                     "Requires fusion optimization pass to be effective")
    def test_native_layer_norm(self):
        dims = 4
        rnds = 3
        for idx in range(rnds):
            for offset in range(1, dims):
                for affine in (True, False):
                    input_shape = [random.randint(10, 30) for idx in range(dims)]
                    norm_shape = [input_shape[idx] for idx in range(dims - offset, dims)]
                    self._native_layer_norm_helper(input_shape, norm_shape, torch.float32, "cuda", 1e-4, affine)

    @unittest.skipIf(is_pre_volta(), "reduction not supported in pre volta device")
    @unittest.skipIf(not RUN_CUDA, "requires CUDA")
    @unittest.skipIf(GRAPH_EXECUTOR != ProfilingMode.PROFILING,
                     "Requires fusion optimization pass to be effective")
    def test_native_layer_norm_half(self):
        dims = 4
        rnds = 3
        for idx in range(rnds):
            for offset in range(1, dims):
                input_shape = [random.randint(10, 30) for idx in range(dims)]
                norm_shape = [input_shape[idx] for idx in range(dims - offset, dims)]
                self._native_layer_norm_helper(input_shape, norm_shape, torch.float16, "cuda", 5e-3)

    @unittest.skipIf(is_pre_volta(), "reduction not supported in pre volta device")
    @unittest.skipIf(not RUN_CUDA, "requires CUDA")
    @unittest.skipIf(GRAPH_EXECUTOR != ProfilingMode.PROFILING,
                     "Requires fusion optimization pass to be effective")
    @unittest.skipIf(not TEST_BF16, "device does not support BFloat16")
    def test_native_layer_norm_bfloat(self):
        dims = 4
        rnds = 3
        for idx in range(rnds):
            for offset in range(1, dims):
                input_shape = [random.randint(10, 30) for idx in range(dims)]
                norm_shape = [input_shape[idx] for idx in range(dims - offset, dims)]
                self._native_layer_norm_helper(input_shape, norm_shape, torch.bfloat16, "cuda", 1e-1)

    def _norm_helper(self, shape, dtype, device, error, is_batch_norm_else_instance_norm, memory_format=torch.contiguous_format):
        class MyBatchNorm(torch.nn.Module):
            def __init__(self):
                super(MyBatchNorm, self).__init__()

            def forward(self, x: torch.Tensor, r_mean: torch.Tensor, r_var: torch.Tensor):
                o = torch.nn.functional.batch_norm(x, r_mean, r_var, training=True)
                o = torch.relu(o)
                return o

        class MyInstanceNorm(torch.nn.Module):
            def __init__(self):
                super(MyInstanceNorm, self).__init__()

            def forward(self, x: torch.Tensor, r_mean: torch.Tensor, r_var: torch.Tensor):
                o = torch.nn.functional.instance_norm(x, r_mean, r_var, use_input_stats=True)
                o = torch.relu(o)
                return o

        t = MyBatchNorm() if is_batch_norm_else_instance_norm else MyInstanceNorm()

        x = torch.randn(shape, dtype=dtype, device=device).to(memory_format=memory_format)
        running_mean = torch.zeros(shape[1], dtype=torch.float32, device=device)
        running_var = torch.ones(shape[1], dtype=torch.float32, device=device)
        t_jit = torch.jit.script(t)

        eager_running_mean = running_mean.clone()
        eager_running_var = running_var.clone()
        jit_running_mean = running_mean.clone()
        jit_running_var = running_var.clone()

        jit_o = t_jit(x, running_mean.clone(), running_var.clone())

        self.assertTrue(self._compare("prerun comparing running_mean failed", eager_running_mean, jit_running_mean, error))
        self.assertTrue(self._compare("prerun comparing running_var failed", eager_running_var, jit_running_var, error))

        jit_o = t_jit(x, jit_running_mean, jit_running_var)
        o = t(x, eager_running_mean, eager_running_var)
        self.assertEqual(o.dtype, jit_o.dtype)
        self.assertEqual(o.stride(), jit_o.stride())
        # numerical issues here due to our scheduling.
        # can't use `self.assertEqual(o, jit_o)`
        self.assertTrue(self._compare("comparing output failed", o, jit_o, error))
        self.assertTrue(self._compare("comparing running_mean failed", eager_running_mean, jit_running_mean, error))
        self.assertTrue(self._compare("comparing running_var failed", eager_running_var, jit_running_var, error))
        self.assertGraphContains(t_jit.graph_for(x, running_mean, running_var), FUSION_GUARD)

    @unittest.skipIf(is_pre_volta(), "reduction not supported in pre volta device")
    @unittest.skipIf(not RUN_CUDA, "requires CUDA")
    @unittest.skipIf(GRAPH_EXECUTOR != ProfilingMode.PROFILING,
                     "Requires fusion optimization pass to be effective")
    def test_norm_channels_last(self):
        size = [3, 4, 5, 6]

        with torch.backends.cudnn.flags(enabled=False):
            for is_batch_norm_else_instance_norm in [False, True]:
                for mf in [torch.channels_last, torch.contiguous_format]:
                    self._norm_helper(size, torch.float32, "cuda", 1e-4, is_batch_norm_else_instance_norm, memory_format=mf)

    @unittest.skipIf(is_pre_volta(), "reduction not supported in pre volta device")
    @unittest.skipIf(not RUN_CUDA, "requires CUDA")
    @unittest.skipIf(GRAPH_EXECUTOR != ProfilingMode.PROFILING,
                     "Requires fusion optimization pass to be effective")
    def test_norm(self):
        output_elements = 10000
        channel_sizes = [67, 457, 1024, 4096]

        with torch.backends.cudnn.flags(enabled=False):
            for is_batch_norm_else_instance_norm in [False, True]:
                for dims in range(3, 6):
                    output_size = int(pow(output_elements, 1. / (dims - 1)))
                    for C in channel_sizes:
                        x = [output_size for idx in range(dims)]
                        x[1] = C
                        self._norm_helper(x, torch.float32, "cuda", 1e-4, is_batch_norm_else_instance_norm)

    @unittest.skipIf(is_pre_volta(), "reduction not supported in pre volta device")
    @unittest.skipIf(not RUN_CUDA, "requires CUDA")
    @unittest.skipIf(GRAPH_EXECUTOR != ProfilingMode.PROFILING,
                     "Requires fusion optimization pass to be effective")
    def test_norm_large(self):
        output_elements = 262144
        channel_sizes = 67, 457, 1024

        for is_batch_norm_else_instance_norm in [True, False]:
            for dims in range(3, 6):
                output_size = int(pow(output_elements, 1. / (dims - 1)))
                for C in channel_sizes:
                    x = [output_size for idx in range(dims)]
                    x[1] = C
                    self._norm_helper(x, torch.float32, "cuda", 1e-4, is_batch_norm_else_instance_norm)

    @unittest.skipIf(is_pre_volta(), "reduction not supported in pre volta device")
    @unittest.skipIf(not RUN_CUDA, "requires CUDA")
    @unittest.skipIf(GRAPH_EXECUTOR != ProfilingMode.PROFILING,
                     "Requires fusion optimization pass to be effective")
    def test_norm_half(self):
        output_elements = 10000
        channel_sizes = [67, 457, 1024, 4096]

        with torch.backends.cudnn.flags(enabled=False):
            for is_batch_norm_else_instance_norm in [False, True]:
                for dims in range(3, 6):
                    output_size = int(pow(output_elements, 1. / (dims - 1)))
                    for C in channel_sizes:
                        x = [output_size for idx in range(dims)]
                        x[1] = C
                        self._norm_helper(x, torch.float16, "cuda", 5e-3, is_batch_norm_else_instance_norm)

    @unittest.skipIf(is_pre_volta(), "reduction not supported in pre volta device")
    @unittest.skipIf(not RUN_CUDA, "requires CUDA")
    @unittest.skipIf(GRAPH_EXECUTOR != ProfilingMode.PROFILING,
                     "Requires fusion optimization pass to be effective")
    @unittest.skipIf(not TEST_BF16, "device does not support BFloat16")
    def test_norm_bfloat(self):
        output_elements = 10000
        channel_sizes = [67, 457, 1024, 4096]

        with torch.backends.cudnn.flags(enabled=False):
            for is_batch_norm_else_instance_norm in [False, True]:
                for dims in range(3, 6):
                    output_size = int(pow(output_elements, 1. / (dims - 1)))
                    for C in channel_sizes:
                        x = [output_size for idx in range(dims)]
                        x[1] = C
                        self._norm_helper(x, torch.bfloat16, "cuda", 1e-1, is_batch_norm_else_instance_norm)

    def _softmax_helper(self, shape, reduction_axis, dtype, device, error):
        class MySoftmax(torch.nn.Module):
            __constants__ = ['reduction_axis']

            def __init__(self):
                super(MySoftmax, self).__init__()
                self.reduction_axis = reduction_axis

            def forward(self, x: torch.Tensor, y: torch.Tensor):
                o = torch.add(x, y)
                o = torch.nn.functional.softmax(o, dim=self.reduction_axis)
                return o

        t = MySoftmax()

        x = torch.randn(shape, dtype=dtype, device=device)
        y = torch.randn(shape, dtype=dtype, device=device)
        t_jit = torch.jit.script(t)
        jit_o = t_jit(x, y)
        jit_o = t_jit(x, y)
        o = t(x, y)
        self.assertEqual(o.dtype, jit_o.dtype)
        # numerical issues here due to our scheduling.
        # can't use `self.assertEqual(o, jit_o)`
        self.assertTrue(self._compare("comparing output failed", o, jit_o, error))
        self.assertGraphContains(t_jit.graph_for(x, y), FUSION_GUARD)

    @unittest.skipIf(is_pre_volta(), "reduction not supported in pre volta device")
    @unittest.skipIf(not RUN_CUDA, "requires CUDA")
    @unittest.skipIf(GRAPH_EXECUTOR != ProfilingMode.PROFILING,
                     "Requires fusion optimization pass to be effective")
    def test_softmax_dtype(self):
        def t(x: torch.Tensor, y: torch.Tensor):
            o = torch.mul(x, y)
            o = torch.nn.functional.softmax(o, dim=0, dtype=torch.float32)
            return o

        x = torch.randn([4, 4], dtype=torch.float16, device="cuda").requires_grad_()
        y = torch.randn_like(x).requires_grad_()
        grad = torch.randn_like(x).float()

        ref_x = x.detach().requires_grad_()
        ref_y = y.detach().requires_grad_()
        o = t(ref_x, ref_y)
        o.backward(grad)

        t_jit = torch.jit.script(t)
        jit_o = t_jit(x, y)
        jit_o.backward(grad)
        jit_o = t_jit(x, y)
        jit_o.backward(grad)
        jit_o = t_jit(x, y)
        jit_o.backward(grad)
        x.grad.zero_()
        y.grad.zero_()
        jit_o = t_jit(x, y)
        jit_o.backward(grad)

        self.assertEqual(o.dtype, jit_o.dtype)
        self.assertEqual(ref_x.grad, x.grad)
        self.assertEqual(ref_y.grad, y.grad)
        self.assertTrue(self._compare("comparing output failed", o, jit_o, 1e-3))
        self.assertGraphContainsExactly(t_jit.graph_for(x, y), FUSION_GUARD, 1, consider_subgraphs=True)
        bwd_graph = list(
            list(t_jit.get_debug_state().execution_plans.values())[
                0].code.grad_executor_states()[0].execution_plans.values()
        )[0].graph
        FileCheck().check(FUSION_GUARD).run(bwd_graph)

    @unittest.skipIf(is_pre_volta(), "reduction not supported in pre volta device")
    @unittest.skipIf(not RUN_CUDA, "requires CUDA")
    @unittest.skipIf(GRAPH_EXECUTOR != ProfilingMode.PROFILING,
                     "Requires fusion optimization pass to be effective")
    def test__softmax_function(self):
        def t(x: torch.Tensor, y: torch.Tensor):
            o = torch.mul(x, y)
            o = torch._softmax(o, dim=-1, half_to_float=False)
            return o

        x = torch.randn([4, 4], dtype=torch.float16, device="cuda")
        y = torch.randn_like(x)

        o = t(x, y)

        t_jit = torch.jit.script(t)
        jit_o = t_jit(x, y)
        jit_o = t_jit(x, y)
        jit_o = t_jit(x, y)

        self.assertEqual(o.dtype, jit_o.dtype)
        self.assertTrue(self._compare("comparing output failed", o, jit_o, 1e-3))
        self.assertGraphContainsExactly(t_jit.graph_for(x, y), FUSION_GUARD, 1, consider_subgraphs=True)

    @unittest.skipIf(is_pre_volta(), "reduction not supported in pre volta device")
    @unittest.skipIf(not RUN_CUDA, "requires CUDA")
    @unittest.skipIf(GRAPH_EXECUTOR != ProfilingMode.PROFILING,
                     "Requires fusion optimization pass to be effective")
    def test__softmax_function_half_to_float(self):
        def t(x: torch.Tensor, y: torch.Tensor):
            o = torch.mul(x, y)
            o = torch._softmax(o, dim=-1, half_to_float=True)
            return o

        x = torch.randn([4, 4], dtype=torch.float16, device="cuda")
        y = torch.randn_like(x)

        o = t(x, y)

        t_jit = torch.jit.script(t)
        jit_o = t_jit(x, y)
        jit_o = t_jit(x, y)
        jit_o = t_jit(x, y)

        self.assertEqual(o.dtype, jit_o.dtype)
        self.assertTrue(self._compare("comparing output failed", o, jit_o, 1e-3))
        self.assertGraphContainsExactly(t_jit.graph_for(x, y), FUSION_GUARD, 1, consider_subgraphs=True)

    @unittest.skipIf(is_pre_volta(), "reduction not supported in pre volta device")
    @unittest.skipIf(not RUN_CUDA, "requires CUDA")
    @unittest.skipIf(GRAPH_EXECUTOR != ProfilingMode.PROFILING,
                     "Requires fusion optimization pass to be effective")
    def test_softmax(self):
        output_size = 10000
        dims = 4
        output_size = int(pow(output_size, 1. / dims))
        reduction_sizes = [67, 256, 1024, 4096]

        for reduction_dim in range(dims):
            for reduction_size in reduction_sizes:
                x = [output_size for idx in range(dims)]
                x[reduction_dim] = reduction_size
                self._softmax_helper(x, reduction_dim, torch.float32, "cuda", 1e-4)

    @unittest.skipIf(is_pre_volta(), "reduction not supported in pre volta device")
    @unittest.skipIf(not RUN_CUDA, "requires CUDA")
    @unittest.skipIf(GRAPH_EXECUTOR != ProfilingMode.PROFILING,
                     "Requires fusion optimization pass to be effective")
    def test_softmax_half(self):
        output_size = 10000
        dims = 4
        output_size = int(pow(output_size, 1. / dims))
        reduction_sizes = [67, 256, 1024, 4096]

        for reduction_dim in range(dims):
            for reduction_size in reduction_sizes:
                x = [output_size for idx in range(dims)]
                x[reduction_dim] = reduction_size
                self._softmax_helper(x, reduction_dim, torch.float16, "cuda", 5e-3)

    @unittest.skipIf(is_pre_volta(), "reduction not supported in pre volta device")
    @unittest.skipIf(not RUN_CUDA, "requires CUDA")
    @unittest.skipIf(GRAPH_EXECUTOR != ProfilingMode.PROFILING,
                     "Requires fusion optimization pass to be effective")
    @unittest.skipIf(not TEST_BF16, "device does not support BFloat16")
    def test_softmax_bfloat(self):
        output_size = 10000
        dims = 4
        output_size = int(pow(output_size, 1. / dims))
        reduction_sizes = [67, 256, 1024, 4096]

        for reduction_dim in range(dims):
            for reduction_size in reduction_sizes:
                x = [output_size for idx in range(dims)]
                x[reduction_dim] = reduction_size
                self._softmax_helper(x, reduction_dim, torch.bfloat16, "cuda", 1e-1)

    @unittest.skipIf(is_pre_volta(), "reduction not supported in pre volta device")
    @unittest.skipIf(not RUN_CUDA, "requires CUDA")
    @unittest.skipIf(GRAPH_EXECUTOR != ProfilingMode.PROFILING,
                     "Requires fusion optimization pass to be effective")
    def test_reduction_permutation(self):
        x = [7, 8, 12]
        # note that num_dim is exclusive from len(x), so we are not reducing
        # to single element (codegen limitation at this moment)
        for num_reduce_dim in range(1, len(x)):
            for axes in itertools.combinations(range(len(x)), num_reduce_dim):
                for perm0 in itertools.permutations(range(len(x))):
                    for perm1 in itertools.permutations(range(len(x))):
                        self._reduction_helper(x, axes, torch.float32, "cuda", perm0, perm1)

    @unittest.skipIf(is_pre_volta(), "reduction not supported in pre volta device")
    @unittest.skipIf(not RUN_CUDA, "requires CUDA")
    @unittest.skipIf(GRAPH_EXECUTOR != ProfilingMode.PROFILING,
                     "Requires fusion optimization pass to be effective")
    def test_reduction_multiple_output(self):
        old_guard = torch._C._jit_set_nvfuser_guard_mode(True)
        torch._C._jit_set_bailout_depth(20)

        def t(x: torch.Tensor, y: torch.Tensor, scale: float, z: torch.Tensor):
            o = torch.mul(x, y)
            o = torch.mul(o, scale)
            out1 = torch.mul(o, z)
            out2 = torch.sum(out1, dim=[2])
            return out1, out2

        t_jit = torch.jit.script(t)
        x = torch.randn(8, 4, 10, 16, dtype=torch.float, device="cuda")
        y = torch.randn(8, 4, 10, 16, dtype=torch.float, device="cuda")
        z = torch.randn(8, 4, 10, 16, dtype=torch.float, device="cuda")
        scale = 0.5
        jit_o = t_jit(x, y, scale, z)
        jit_o = t_jit(x, y, scale, z)
        o = t(x, y, scale, z)
        for oo, jit_oo in zip(o, jit_o):
            self.assertEqual(oo.dtype, jit_oo.dtype)
            self.assertEqual(oo, jit_oo)
        self.assertGraphContains(t_jit.graph_for(x, y, scale, z), FUSION_GUARD)

        x = x.to(memory_format=torch.channels_last)
        y = y.to(memory_format=torch.channels_last)
        z = z.to(memory_format=torch.channels_last)
        jit_o = t_jit(x, y, scale, z)
        jit_o = t_jit(x, y, scale, z)
        o = t(x, y, scale, z)
        for oo, jit_oo in zip(o, jit_o):
            self.assertEqual(oo.dtype, jit_oo.dtype)
            self.assertEqual(oo, jit_oo)
        self.assertGraphContains(t_jit.graph_for(x, y, scale, z), FUSION_GUARD)
        torch._C._jit_set_nvfuser_guard_mode(old_guard)

    @unittest.skipIf(not RUN_CUDA, "requires CUDA")
    @unittest.skipIf(GRAPH_EXECUTOR != ProfilingMode.PROFILING,
                     "Requires fusion optimization pass to be effective")
    def test_channels_last_with_broadcast(self):
        # setting this true forces a new graph to be generated with a new
        # input a different broadcast shape
        torch._C._jit_set_nvfuser_guard_mode(True)

        def t(x: torch.Tensor, y: torch.Tensor):
            o = torch.mul(x, y)
            o = o + 2.0
            return o
        t_jit = torch.jit.script(t)

        # Single Channel broadcasts
        # Test 1
        x = torch.randn(8, 4, 10, 16, dtype=torch.float, device="cuda")
        x = x.to(memory_format=torch.channels_last)

        y = torch.randn(8, 4, 10, 1, dtype=torch.float, device="cuda")
        y = y.to(memory_format=torch.channels_last)

        jit_o = t_jit(x, y)
        jit_o = t_jit(x, y)
        o = t(x, y)

        self.assertEqual(o.dtype, jit_o.dtype)
        self.assertEqual(o.is_contiguous(memory_format=torch.channels_last),
                         jit_o.is_contiguous(memory_format=torch.channels_last))
        self.assertEqual(o, jit_o)

        # Test 2
        y = torch.randn(8, 4, 1, 16, dtype=torch.float, device="cuda")
        y = y.to(memory_format=torch.channels_last)

        jit_o = t_jit(x, y)
        jit_o = t_jit(x, y)
        o = t(x, y)

        self.assertEqual(o.dtype, jit_o.dtype)
        self.assertEqual(o.is_contiguous(memory_format=torch.channels_last),
                         jit_o.is_contiguous(memory_format=torch.channels_last))
        self.assertEqual(o, jit_o)

        # Test 3
        y = torch.randn(8, 1, 10, 16, dtype=torch.float, device="cuda")
        y = y.to(memory_format=torch.channels_last)

        jit_o = t_jit(x, y)
        jit_o = t_jit(x, y)
        o = t(x, y)

        self.assertEqual(o.dtype, jit_o.dtype)
        self.assertEqual(o.is_contiguous(memory_format=torch.channels_last),
                         jit_o.is_contiguous(memory_format=torch.channels_last))
        self.assertEqual(o, jit_o)

        # Test 3
        y = torch.randn(1, 4, 10, 16, dtype=torch.float, device="cuda")
        y = y.to(memory_format=torch.channels_last)

        jit_o = t_jit(x, y)
        jit_o = t_jit(x, y)
        o = t(x, y)

        self.assertEqual(o.dtype, jit_o.dtype)
        self.assertEqual(o.is_contiguous(memory_format=torch.channels_last),
                         jit_o.is_contiguous(memory_format=torch.channels_last))
        self.assertEqual(o, jit_o)

        '''
        Currently, the JIT doesn't have tensor merge logic to handle adding
        a broadcast tensor with more than one broadcast into a non-broadcast
        tensor.  Therefore, either of these tests can fail depending on the
        sort implementation.  The second test is known to fail.

        # Two Channel broadcasts
        # Test 1
        y = torch.randn(8, 4, 1, 1, dtype=torch.float, device="cuda")
        y = y.to(memory_format=torch.channels_last)

        jit_o = t_jit(x, y)
        jit_o = t_jit(x, y)
        o = t(x, y)

        self.assertEqual(o.dtype, jit_o.dtype)
        self.assertEqual(o.is_contiguous(memory_format=torch.channels_last),
                         jit_o.is_contiguous(memory_format=torch.channels_last))
        self.assertEqual(o, jit_o)

        # Test 2
        y = torch.randn(8, 4, 1, 1, dtype=torch.float, device="cuda")
        y = y.to(memory_format=torch.channels_last).transpose(2,3)
        x = x.transpose(2,3)

        jit_o = t_jit(x, y)
        jit_o = t_jit(x, y)
        o = t(x, y)

        self.assertEqual(o.dtype, jit_o.dtype)
        self.assertEqual(o.is_contiguous(memory_format=torch.channels_last),
                         jit_o.is_contiguous(memory_format=torch.channels_last))
        self.assertEqual(o, jit_o)
        '''

    @unittest.skipIf(is_pre_volta(), "reduction not supported in pre volta device")
    @unittest.skipIf(not RUN_CUDA, "requires CUDA")
    @unittest.skipIf(GRAPH_EXECUTOR != ProfilingMode.PROFILING,
                     "Requires fusion optimization pass to be effective")
    def test_pw_single_reduction_partition(self):
        sizes = [2, 2, 2]
        dtype = torch.float
        device = "cuda"
        x = torch.randn(sizes, dtype=dtype, device=device)
        y = torch.randn(sizes, dtype=dtype, device=device)
        z = torch.randn(sizes, dtype=dtype, device=device)

        def t(x: torch.Tensor, y: torch.Tensor, z: torch.Tensor):
            o = torch.add(x, y)
            o = torch.sum(o, dim=[0])
            o = torch.add(o, z)
            return o
        t_jit = torch.jit.script(t)
        jit_o = t_jit(x, y, z)
        jit_o = t_jit(x, y, z)
        o = t(x, y, z)
        self.assertEqual(o.dtype, jit_o.dtype)
        self.assertEqual(o, jit_o)
        self.assertGraphContains(t_jit.graph_for(x, y, z), FUSION_GUARD)

    @unittest.skipIf(is_pre_volta(), "reduction not supported in pre volta device")
    @unittest.skipIf(not RUN_CUDA, "requires CUDA")
    @unittest.skipIf(GRAPH_EXECUTOR != ProfilingMode.PROFILING,
                     "Requires fusion optimization pass to be effective")
    def test_permutation_preservation(self):
        sizes = [2, 3, 4, 5]
        dtype = torch.float
        device = "cuda"
        x = torch.randn(sizes, dtype=dtype, device=device).to(memory_format=torch.channels_last)

        def t(x: torch.Tensor):
            o = torch.relu(x)
            o = torch.sum(o, dim=[0])
            return o
        t_jit = torch.jit.script(t)
        jit_o = t_jit(x)
        jit_o = t_jit(x)
        o = t(x)
        self.assertEqual(o.dtype, jit_o.dtype)
        self.assertEqual(o, jit_o)
        self.assertGraphContains(t_jit.graph_for(x), FUSION_GUARD)
        # TODO: we could preserve permutation to inputs
        self.assertEqual(o.stride(), jit_o.stride())

        def t(x: torch.Tensor):
            o = torch.relu(x)
            o = torch.add(o, 1.0)
            return o

        t_jit = torch.jit.script(t)
        jit_o = t_jit(x)
        jit_o = t_jit(x)
        o = t(x)
        self.assertEqual(o.dtype, jit_o.dtype)
        self.assertEqual(o, jit_o)
        self.assertGraphContains(t_jit.graph_for(x), FUSION_GUARD)
        self.assertTrue(jit_o.is_contiguous(memory_format=torch.channels_last))

    @unittest.skipIf(is_pre_volta(), "reduction not supported in pre volta device")
    @unittest.skipIf(not RUN_CUDA, "requires CUDA")
    @unittest.skipIf(GRAPH_EXECUTOR != ProfilingMode.PROFILING,
                     "Requires fusion optimization pass to be effective")
    def test_normalization_partition(self):
        sizes = [3, 8, 5]
        dtype = torch.float
        device = "cuda"
        x = torch.randn(sizes, dtype=dtype, device=device)
        y = torch.randn(sizes, dtype=dtype, device=device)
        z = torch.randn(sizes, dtype=dtype, device=device)
        r_m = torch.randn(8, dtype=dtype, device=device)
        r_v = torch.randn(8, dtype=dtype, device=device)

        def t(x: torch.Tensor, y: torch.Tensor, z: torch.Tensor, r_mean: torch.Tensor, r_var: torch.Tensor):
            o = torch.add(x, y)
            o = torch.nn.functional.softmax(o, dim=0)
            o = torch.add(o, z)
            o = torch.nn.functional.batch_norm(o, r_mean, r_var, training=True)
            return o
        t_jit = torch.jit.script(t)
        jit_o = t_jit(x, y, z, r_m, r_v)
        jit_o = t_jit(x, y, z, r_m, r_v)
        o = t(x, y, z, r_m, r_v)
        self.assertEqual(o.dtype, jit_o.dtype)
        self.assertEqual(o, jit_o)
        self.assertGraphContains(t_jit.graph_for(x, y, z, r_m, r_v), FUSION_GUARD)

    @unittest.skipIf(is_pre_volta(), "reduction not supported in pre volta device")
    @unittest.skipIf(not RUN_CUDA, "requires CUDA")
    @unittest.skipIf(GRAPH_EXECUTOR != ProfilingMode.PROFILING,
                     "Requires fusion optimization pass to be effective")
    def test_sum_to_one(self):
        dtype = torch.float
        device = "cuda"
        x = torch.randn([4, 5, 6], dtype=dtype, device=device)

        def t(x: torch.Tensor):
            o = torch.add(x, 1)
            o = torch.sum(o, dim=[0, 1, 2])
            return o
        t_jit = torch.jit.script(t)
        jit_o = t_jit(x)
        jit_o = t_jit(x)
        o = t(x)
        self.assertEqual(o.dtype, jit_o.dtype)
        self.assertEqual(o, jit_o)
        self.assertGraphContains(t_jit.graph_for(x), FUSION_GUARD)

    @unittest.skipIf(is_pre_volta(), "reduction not supported in pre volta device")
    @unittest.skipIf(not RUN_CUDA, "requires CUDA")
    @unittest.skipIf(GRAPH_EXECUTOR != ProfilingMode.PROFILING,
                     "Requires fusion optimization pass to be effective")
    def test_single_reduction_broadcast(self):
        dtype = torch.float
        device = "cuda"
        x = torch.randn([7, 4, 8], dtype=dtype, device=device)
        y = torch.randn([4, 8], dtype=dtype, device=device)
        z = torch.randn([1, 4, 8], dtype=dtype, device=device)

        def t(x: torch.Tensor, y: torch.Tensor, z: torch.Tensor):
            o = torch.add(x, y)
            o = torch.add(o, z)
            o = torch.sum(o, dim=[0])
            return o
        t_jit = torch.jit.script(t)
        jit_o = t_jit(x, y, z)
        jit_o = t_jit(x, y, z)
        o = t(x, y, z)
        self.assertEqual(o.dtype, jit_o.dtype)
        self.assertEqual(o, jit_o)
        self.assertGraphContains(t_jit.graph_for(x, y, z), FUSION_GUARD)

    @unittest.skipIf(is_pre_volta(), "reduction not supported in pre volta device")
    @unittest.skipIf(not RUN_CUDA, "requires CUDA")
    @unittest.skipIf(GRAPH_EXECUTOR != ProfilingMode.PROFILING,
                     "Requires fusion optimization pass to be effective")
    def test_trivial_reduction(self):
        dtype = torch.float
        device = "cuda"
        x = torch.randn([1, 4, 8], dtype=dtype, device=device)

        def t(x: torch.Tensor):
            o = torch.add(x, 1)
            o = torch.sum(o, dim=[0])
            o = torch.sum(o, dim=[0])
            return o
        t_jit = torch.jit.script(t)
        jit_o = t_jit(x)
        jit_o = t_jit(x)
        o = t(x)
        self.assertEqual(o.dtype, jit_o.dtype)
        self.assertEqual(o, jit_o)
        self.assertGraphContains(t_jit.graph_for(x), FUSION_GUARD)

    @unittest.skipIf(not RUN_CUDA, "requires CUDA")
    @unittest.skipIf(GRAPH_EXECUTOR != ProfilingMode.PROFILING,
                     "Requires fusion optimization pass to be effective")
    def test_profiling_node(self):
        dtype = torch.float
        device = "cuda"
        x = torch.randn(4, 8, 8, 8, dtype=dtype, device=device)

        def repro(x: torch.Tensor, alpha: float):
            o = torch.rand_like(x)
            o = torch.add(o, alpha)
            return o
        repro_jit = torch.jit.script(repro)
        self._run_helper(repro_jit, repro, x, 0.6)

    @unittest.skipIf(is_pre_volta(), "reduction not supported in pre volta device")
    @unittest.skipIf(not RUN_CUDA, "requires CUDA")
    @unittest.skipIf(GRAPH_EXECUTOR != ProfilingMode.PROFILING,
                     "Requires fusion optimization pass to be effective")
    def test_reduction_sizes_op(self):
        dtype = torch.float
        device = "cuda"
        x = torch.randn(2, 3, 4, 5, dtype=dtype, device=device)
        y = torch.randn(2, 3, 4, 5, dtype=dtype, device=device)

        def t(x: torch.Tensor, y: torch.Tensor):
            o = x + y
            o = torch.relu(o)
            o = o.sum((1, 3))
            return o.size()
        t_jit = torch.jit.script(t)
        jit_o = t_jit(x, y)
        jit_o = t_jit(x, y)
        o = t(x, y)
        self.assertEqual(o, jit_o)
        # since the output value is not used at all, the fusion operator should
        # have been optimized away
        self.assertGraphContainsExactly(t_jit.graph_for(x, y), FUSION_GUARD, 0)

    @unittest.skipIf(is_pre_volta(), "reduction not supported in pre volta device")
    @unittest.skipIf(not RUN_CUDA, "requires CUDA")
    @unittest.skipIf(GRAPH_EXECUTOR != ProfilingMode.PROFILING,
                     "Requires fusion optimization pass to be effective")
    def test_profile_ivalue(self):
        dtype = torch.float
        device = "cuda"
        x = torch.randn([7, 4, 7], dtype=dtype, device=device)
        y = torch.randn([7, 4, 7], dtype=dtype, device=device)

        def t(x: torch.Tensor, y: torch.Tensor, dim: List[int], keepdim: bool):
            o = torch.add(x, y)
            o = o.sum(dim, keepdim=keepdim)
            return o

        t_jit = torch.jit.script(t)
        jit_o = t_jit(x, y, (0, 1), False)
        jit_o = t_jit(x, y, (0, 1), False)
        o = t(x, y, (0, 1), False)
        self.assertEqual(o.dtype, jit_o.dtype)
        self.assertEqual(o, jit_o)
        self.assertGraphContains(t_jit.graph_for(x, y, (0, 1), False), FUSION_GUARD)

    @unittest.skipIf(is_pre_volta(), "reduction not supported in pre volta device")
    @unittest.skipIf(not RUN_CUDA, "requires CUDA")
    @unittest.skipIf(GRAPH_EXECUTOR != ProfilingMode.PROFILING,
                     "Requires fusion optimization pass to be effective")
    def test_sum_to_size(self):
        dtype = torch.float
        device = "cuda"
        x = torch.randn([2, 4, 4], dtype=dtype, device=device)
        y = torch.randn([2, 4, 4], dtype=dtype, device=device)

        def t(x: torch.Tensor, y: torch.Tensor, new_size: List[int]):
            o = torch.add(x, y)
            o = o.sum_to_size(new_size)
            return o

        t_jit = torch.jit.script(t)
        jit_o = t_jit(x, y, (4, 1))
        jit_o = t_jit(x, y, (4, 1))
        o = t(x, y, (4, 1))
        self.assertEqual(o.dtype, jit_o.dtype)
        self.assertEqual(o, jit_o)
        self.assertGraphContains(t_jit.graph_for(x, y, (4, 1)), FUSION_GUARD)

        # update shape: old kernel should handle dynamic shape well without
        # recompilation
        x = torch.randn([2, 5, 8], dtype=dtype, device=device)
        y = torch.randn([2, 5, 8], dtype=dtype, device=device)
        # (TODO) check executed kernel, should extend autograd.profiler to fused
        # kernels
        jit_o = t_jit(x, y, (5, 1))
        o = t(x, y, (5, 1))
        self.assertEqual(o.dtype, jit_o.dtype)
        self.assertEqual(o, jit_o)

    @unittest.skipIf(is_pre_volta(), "reduction not supported in pre volta device")
    @unittest.skipIf(not RUN_CUDA, "requires CUDA")
    @unittest.skipIf(GRAPH_EXECUTOR != ProfilingMode.PROFILING,
                     "Requires fusion optimization pass to be effective")
    def test_grad_sum_to_size(self):
        dtype = torch.float
        device = "cuda"
        x = torch.randn([2, 4, 4], dtype=dtype, device=device).requires_grad_()
        y = torch.randn([4], dtype=dtype, device=device).requires_grad_()
        grad = torch.randn([2, 4, 4], dtype=dtype, device=device)

        ref_x = x.detach().clone().requires_grad_()
        ref_y = y.detach().clone().requires_grad_()

        def t(x: torch.Tensor, y: torch.Tensor):
            o = torch.add(x, y)
            o = torch.relu(o)
            return o

        # profiling runs for forward & backward
        t_jit = torch.jit.script(t)
        jit_o = t_jit(x, y)
        jit_o.backward(grad)
        jit_o = t_jit(x, y)
        jit_o.backward(grad)

        x.grad = None
        y.grad = None
        jit_o = t_jit(x, y)
        jit_o.backward(grad)
        o = t(ref_x, ref_y)
        o.backward(grad)
        self.assertEqual(o.dtype, jit_o.dtype)
        self.assertEqual(o, jit_o)
        self.assertEqual(x.grad, ref_x.grad)
        self.assertEqual(y.grad, ref_y.grad)
        bwd_graph = list(
            list(t_jit.get_debug_state().execution_plans.values())[
                0].code.grad_executor_states()[0].execution_plans.values()
        )[0].graph
        FileCheck().check(FUSION_GUARD).run(bwd_graph)

        # update shape: old kernel should handle dynamic shape well without
        # recompilation
        x = torch.randn([2, 5, 8], dtype=dtype, device=device).requires_grad_()
        y = torch.randn([8], dtype=dtype, device=device).requires_grad_()
        ref_x = x.detach().clone().requires_grad_()
        ref_y = y.detach().clone().requires_grad_()
        grad = torch.randn([2, 5, 8], dtype=dtype, device=device)
        jit_o = t_jit(x, y)
        # (TODO) check executed kernel, should extend autograd.profiler to fused
        # kernels
        jit_o.backward(grad)
        o = t(ref_x, ref_y)
        o.backward(grad)
        self.assertEqual(o.dtype, jit_o.dtype)
        self.assertEqual(o, jit_o)
        self.assertEqual(x.grad, ref_x.grad)
        self.assertEqual(y.grad, ref_y.grad)

    @unittest.skipIf(not RUN_CUDA, "requires CUDA")
    @unittest.skipIf(GRAPH_EXECUTOR != ProfilingMode.PROFILING,
                     "Requires fusion optimization pass to be effective")
    def test_dropout_inference_fusion(self):
        dtype = torch.float
        device = "cuda"
        x = torch.randn([10, 4, 8], dtype=dtype, device=device)

        def t(x: torch.Tensor, p: float, train: bool):
            o = torch.nn.functional.dropout(x, p, training=train)
            o = o + 1.0
            return o

        t_jit = torch.jit.script(t)

        self._run_helper(t_jit, t, x, 0.15, False)

    @unittest.skipIf(not RUN_CUDA, "requires CUDA")
    @unittest.skipIf(GRAPH_EXECUTOR != ProfilingMode.PROFILING,
                     "Requires fusion optimization pass to be effective")
    def test_dropout_train_nograd_fusion(self):
        dtype = torch.float
        device = "cuda"
        x = torch.randn([10, 4, 8], dtype=dtype, device=device)

        def t(x: torch.Tensor, p: float, train: bool):
            o = torch.nn.functional.dropout(x, p, training=train)
            o = o + 1.0
            return o

        t_jit = torch.jit.script(t)

        self._run_helper(t_jit, t, x, 0.0, True)

    @unittest.skipIf(not RUN_CUDA, "requires CUDA")
    @unittest.skipIf(GRAPH_EXECUTOR != ProfilingMode.PROFILING,
                     "Requires fusion optimization pass to be effective")
    def test_dropout_train_nograd_prob_check(self):
        dtype = torch.float
        device = "cuda"
        x = torch.randn([1024, 1024], dtype=dtype, device=device)

        def t(x: torch.Tensor, p: float, train: bool):
            o = torch.nn.functional.dropout(x, p, training=train)
            o = o * 2.0
            return o

        t_jit = torch.jit.script(t)

        for prob in [0.0, 0.15, 0.5, 0.85, 1.]:
            torch.cuda.manual_seed_all(123)
            jit_o = t_jit(x, prob, True)
            torch.cuda.manual_seed_all(123)
            jit_o = t_jit(x, prob, True)

            self.assertTrue(jit_o.detach().isfinite().all().item())

            num_elems = x.numel()
            num_zeros = num_elems - jit_o.detach().count_nonzero().item()
            percent_zeros = num_zeros / num_elems

            self.assertTrue((percent_zeros >= (prob - 0.01)) and (percent_zeros <= (prob + 0.01)))
            self.assertGraphContainsExactly(t_jit.graph_for(x, prob, True), FUSION_GUARD, 1, consider_subgraphs=True)

    @unittest.skipIf(is_pre_volta(), "reduction not supported in pre volta device")
    @unittest.skipIf(not RUN_CUDA, "requires CUDA")
    @unittest.skipIf(GRAPH_EXECUTOR != ProfilingMode.PROFILING,
                     "Requires fusion optimization pass to be effective")
    def test_dropout_training_fusion(self):
        dtype = torch.float
        device = "cuda"
        x = torch.randn([10, 4, 8], dtype=dtype, device=device, requires_grad=True)
        grads = torch.randn([10, 4, 8], dtype=dtype, device=device)

        def t(x: torch.Tensor, p: float, train: bool):
            o = torch.nn.functional.dropout(x, p, training=train)
            o = o * 2.0
            return o

        t_jit = torch.jit.script(t)

        # The drop probability needs to be set to zero given that the order of picking random
        # numbers between eager mode and the jit is different
        self._run_training_helper(t_jit, t, grads, x, 0.0, True)

        def t2(x: torch.Tensor, p: float, train: bool):
            o = torch.nn.functional.softmax(x, dim=-1)
            o = torch.nn.functional.dropout(o, p, training=train)
            return o

        t2_jit = torch.jit.script(t2)

        # The drop probability needs to be set to zero given that the order of picking random
        # numbers between eager mode and the jit is different
        self._run_training_helper(t2_jit, t2, grads, x, 0.0, True)

    @unittest.skipIf(not RUN_CUDA, "requires CUDA")
    @unittest.skipIf(GRAPH_EXECUTOR != ProfilingMode.PROFILING,
                     "Requires fusion optimization pass to be effective")
    def test_gelu(self):
        old_guard = torch._C._jit_set_nvfuser_guard_mode(True)
        dtype = torch.float
        device = "cuda"
        x = torch.randn([1024, 1024], dtype=dtype, device=device, requires_grad=True)
        grads = torch.randn([1024, 1024], dtype=dtype, device=device, requires_grad=False)

        def t(x: torch.Tensor, mode : str):
            o = torch.nn.functional.gelu(x, approximate=mode)
            o = o * 2.0
            return o

        t_jit = torch.jit.script(t)
        self._run_training_helper(t_jit, t, grads, x, 'none')
        self._run_training_helper(t_jit, t, grads, x, 'tanh')
        torch._C._jit_set_nvfuser_guard_mode(old_guard)

    @unittest.skipIf(not RUN_CUDA, "requires CUDA")
    @unittest.skipIf(GRAPH_EXECUTOR != ProfilingMode.PROFILING,
                     "Requires fusion optimization pass to be effective")
    def test_dropout_training_prob_check(self):
        dtype = torch.float
        device = "cuda"
        x = torch.randn([1024, 1024], dtype=dtype, device=device, requires_grad=True)
        x_nograd = torch.randn([1024, 1024], dtype=dtype, device=device)

        def t(x: torch.Tensor, p: float, train: bool):
            o = torch.nn.functional.dropout(x, p, training=train)
            o = o * 2.0
            return o

        t_jit = torch.jit.script(t)

        for prob in [0.0, 0.15, 0.5, 0.85, 1.]:
            torch.cuda.manual_seed_all(123)
            jit_o = t_jit(x, prob, True)
            torch.cuda.manual_seed_all(123)
            jit_o = t_jit(x, prob, True)
            torch.cuda.manual_seed_all(123)
            jit_o = t_jit(x, prob, True)

            self.assertTrue(jit_o.detach().isfinite().all().item())

            num_elems = x.numel()
            num_zeros = num_elems - jit_o.detach().count_nonzero().item()
            percent_zeros = num_zeros / num_elems

            self.assertTrue((percent_zeros >= (prob - 0.01)) and (percent_zeros <= (prob + 0.01)))
            self.assertGraphContainsExactly(t_jit.graph_for(x, prob, True), FUSION_GUARD, 1, consider_subgraphs=True)

    @unittest.skipIf(not RUN_CUDA, "requires CUDA")
    @unittest.skipIf(GRAPH_EXECUTOR != ProfilingMode.PROFILING,
                     "Requires fusion optimization pass to be effective")
    def test_linear(self):
        in_feature = 2
        out_feature = 8
        x = torch.randn(4, in_feature, dtype=torch.float32, device='cuda')
        weight = torch.randn(out_feature, in_feature, dtype=torch.float32, device='cuda')
        bias = torch.randn(out_feature, dtype=torch.float32, device='cuda')

        def t(x: torch.Tensor, weight: torch.Tensor, bias: torch.Tensor):
            o = torch.nn.functional.linear(x, weight, bias)
            o = torch.relu(o)
            return o

        # bias set to true.
        t_jit = torch.jit.script(t)
        jit_o = t_jit(x, weight, bias)
        jit_o = t_jit(x, weight, bias)
        o = t(x, weight, bias)
        self.assertEqual(o, jit_o)
        # since the output value is not used at all, the fusion operator should
        # have been optimized away
        self.assertGraphContainsExactly(t_jit.graph_for(x, weight, bias), FUSION_GUARD, 1)

    @unittest.skipIf(not RUN_CUDA, "requires CUDA")
    @unittest.skipIf(GRAPH_EXECUTOR != ProfilingMode.PROFILING,
                     "Requires fusion optimization pass to be effective")
    def test_backward_type(self):
        # not super useful to check gradient of integer/bool, so skipping here
        type_pairs = [
            (torch.float, torch.half),
            (torch.double, torch.half),
            (torch.float, torch.double),
        ]
        if TEST_BF16:
            type_pairs += [
                (torch.float, torch.bfloat16),
                (torch.double, torch.bfloat16),
            ]
        for x_type, y_type in type_pairs:
            x = torch.randn(4, 2, dtype=x_type, device='cuda', requires_grad=True)
            y = torch.randn(4, 2, dtype=y_type, device='cuda', requires_grad=True)
            grad = torch.randn(4, 2, dtype=torch.float, device='cuda')

            def test1(x: torch.Tensor, y: torch.Tensor):
                o = torch.add(x, y)
                o = torch.add(o, y)
                o = torch.add(o, y)
                o = torch.add(o, y)
                o = o + 1.0
                return o

            test1_jit = torch.jit.script(test1)
            for i in range(3):
                jit_o = test1_jit(x, y)
                jit_o.backward(grad)

            bwd_graph = list(
                list(test1_jit.get_debug_state().execution_plans.values())[
                    0].code.grad_executor_states()[0].execution_plans.values()
            )[0].graph

            FileCheck().check(FUSION_GROUP).run(bwd_graph)
            self.assertEqual(x.grad.dtype, x.dtype)
            self.assertEqual(y.grad.dtype, y.dtype)

    @unittest.skipIf(is_pre_volta(), "reduction not supported in pre volta device")
    @unittest.skipIf(not RUN_CUDA, "requires CUDA")
    @unittest.skipIf(GRAPH_EXECUTOR != ProfilingMode.PROFILING,
                     "Requires fusion optimization pass to be effective")
    def test_autocast_1(self):
        def t(x: torch.Tensor, y: torch.Tensor):
            o = x * 2.0
            o = torch.softmax(o, dim=-1)
            o = o * 3.0
            o = torch._C._nn.linear(o, y)
            return o

        x = torch.randn(8, 4, dtype=torch.half, device='cuda', requires_grad=True)
        y = torch.randn(4, 4, dtype=torch.float, device='cuda', requires_grad=True)
        grad = torch.randn(8, 4, dtype=torch.half, device='cuda', requires_grad=False)
        t_jit = torch.jit.script(t)

        for i in range(3):
            with torch.cuda.amp.autocast():
                jit_o = t_jit(x, y)
                if i == 2 :
                    fwd_graph = t_jit.graph_for(x, y)
            jit_o.backward(grad)

        self.assertGraphContainsExactly(fwd_graph, FUSION_GUARD, 1, consider_subgraphs=True)

        with torch.cuda.amp.autocast():
            bwd_graph = list(
                list(t_jit.get_debug_state().execution_plans.values())[
                    0].code.grad_executor_states()[0].execution_plans.values()
            )[0].graph
        FileCheck().check(FUSION_GROUP).run(bwd_graph)

        self.assertEqual(jit_o.dtype, torch.half)
        self.assertEqual(x.grad.dtype, x.dtype)
        self.assertEqual(y.grad.dtype, y.dtype)

    @unittest.skipIf(is_pre_volta(), "reduction not supported in pre volta device")
    @unittest.skipIf(not RUN_CUDA, "requires CUDA")
    @unittest.skipIf(GRAPH_EXECUTOR != ProfilingMode.PROFILING,
                     "Requires fusion optimization pass to be effective")
    def test_autocast_2(self):
        def t(x: torch.Tensor):
            o = x * 2.0
            o = torch.softmax(o, dim=-1)
            o = o * 3.0
            o = torch.softmax(o, dim=-1)
            o = o * 4.0
            return o

        x = torch.randn(8, 4, dtype=torch.half, device='cuda', requires_grad=True)
        grad = torch.randn(8, 4, dtype=torch.float, device='cuda', requires_grad=False)
        t_jit = torch.jit.script(t)

        for i in range(3):
            with torch.cuda.amp.autocast() :
                jit_o = t_jit(x)
                if i == 2 :
                    fwd_graph = t_jit.graph_for(x)
            jit_o.backward(grad)

        self.assertGraphContainsExactly(fwd_graph, FUSION_GUARD, 1, consider_subgraphs=True)

        with torch.cuda.amp.autocast():
            bwd_graph = list(
                list(t_jit.get_debug_state().execution_plans.values())[
                    0].code.grad_executor_states()[0].execution_plans.values()
            )[0].graph
        FileCheck().check(FUSION_GROUP).run(bwd_graph)

        self.assertEqual(jit_o.dtype, torch.float)
        self.assertEqual(x.grad.dtype, x.dtype)

    @unittest.skipIf(is_pre_volta(), "reduction not supported in pre volta device")
    @unittest.skipIf(not RUN_CUDA, "requires CUDA")
    @unittest.skipIf(GRAPH_EXECUTOR != ProfilingMode.PROFILING,
                     "Requires fusion optimization pass to be effective")
    @unittest.skipIf(not TEST_BF16, "device does not support BFloat16")
    def test_autocast_1_bfloat(self):
        def t(x: torch.Tensor, y: torch.Tensor):
            o = x * 2.0
            o = torch.softmax(o, dim=-1)
            o = o * 3.0
            o = torch._C._nn.linear(o, y)
            return o

        x = torch.randn(8, 4, dtype=torch.bfloat16, device='cuda', requires_grad=True)
        y = torch.randn(4, 4, dtype=torch.float, device='cuda', requires_grad=True)
        grad = torch.randn(8, 4, dtype=torch.bfloat16, device='cuda', requires_grad=False)
        t_jit = torch.jit.script(t)

        for i in range(3):
            with torch.cuda.amp.autocast(dtype=torch.bfloat16):
                jit_o = t_jit(x, y)
                if i == 2 :
                    fwd_graph = t_jit.graph_for(x, y)
            jit_o.backward(grad)

        self.assertGraphContainsExactly(fwd_graph, FUSION_GUARD, 1, consider_subgraphs=True)

        with torch.cuda.amp.autocast(dtype=torch.bfloat16):
            bwd_graph = list(
                list(t_jit.get_debug_state().execution_plans.values())[
                    0].code.grad_executor_states()[0].execution_plans.values()
            )[0].graph
        FileCheck().check(FUSION_GROUP).run(bwd_graph)

        self.assertEqual(jit_o.dtype, torch.bfloat16)
        self.assertEqual(x.grad.dtype, x.dtype)
        self.assertEqual(y.grad.dtype, y.dtype)

    @unittest.skipIf(is_pre_volta(), "reduction not supported in pre volta device")
    @unittest.skipIf(not RUN_CUDA, "requires CUDA")
    @unittest.skipIf(GRAPH_EXECUTOR != ProfilingMode.PROFILING,
                     "Requires fusion optimization pass to be effective")
    @unittest.skipIf(not TEST_BF16, "device does not support BFloat16")
    def test_autocast_2_bfloat(self):
        def t(x: torch.Tensor):
            o = x * 2.0
            o = torch.softmax(o, dim=-1)
            o = o * 3.0
            o = torch.softmax(o, dim=-1)
            o = o * 4.0
            return o

        x = torch.randn(8, 4, dtype=torch.bfloat16, device='cuda', requires_grad=True)
        grad = torch.randn(8, 4, dtype=torch.float, device='cuda', requires_grad=False)
        t_jit = torch.jit.script(t)

        for i in range(3):
            with torch.cuda.amp.autocast(dtype=torch.bfloat16) :
                jit_o = t_jit(x)
                if i == 2 :
                    fwd_graph = t_jit.graph_for(x)
            jit_o.backward(grad)

        self.assertGraphContainsExactly(fwd_graph, FUSION_GUARD, 1, consider_subgraphs=True)

        with torch.cuda.amp.autocast(dtype=torch.bfloat16):
            bwd_graph = list(
                list(t_jit.get_debug_state().execution_plans.values())[
                    0].code.grad_executor_states()[0].execution_plans.values()
            )[0].graph
        FileCheck().check(FUSION_GROUP).run(bwd_graph)

        self.assertEqual(jit_o.dtype, torch.float)
        self.assertEqual(x.grad.dtype, x.dtype)

    @unittest.skipIf(not RUN_CUDA, "requires CUDA")
    @unittest.skipIf(GRAPH_EXECUTOR != ProfilingMode.PROFILING,
                     "Requires fusion optimization pass to be effective")
    def test_to_dtype_fp32_to_fp16(self):
        def t(x: torch.Tensor):
            o = x * 2.0
            o = o.to(dtype=torch.half)
            o = o * 3.0
            return o

        x = torch.randn(8, 4, dtype=torch.float, device='cuda')
        t_jit = torch.jit.script(t)

        for i in range(3):
            jit_o = t_jit(x)

        self.assertGraphContainsExactly(t_jit.graph_for(x), FUSION_GUARD, 1)
        self.assertEqual(jit_o.dtype, torch.half)

    @unittest.skipIf(not RUN_CUDA, "requires CUDA")
    @unittest.skipIf(GRAPH_EXECUTOR != ProfilingMode.PROFILING,
                     "Requires fusion optimization pass to be effective")
    def test_to_dtype_fp16_to_fp32(self):
        def t(x: torch.Tensor):
            o = x * 2.0
            o = o.to(dtype=torch.float)
            o = o * 3.0
            return o

        x = torch.randn(8, 4, dtype=torch.half, device='cuda')
        t_jit = torch.jit.script(t)

        for i in range(3):
            jit_o = t_jit(x)

        self.assertGraphContainsExactly(t_jit.graph_for(x), FUSION_GUARD, 1)
        self.assertEqual(jit_o.dtype, torch.float)

    @unittest.skipIf(not RUN_CUDA, "requires CUDA")
    @unittest.skipIf(GRAPH_EXECUTOR != ProfilingMode.PROFILING,
                     "Requires fusion optimization pass to be effective")
    def test_to_dtype_fp16_to_fp16(self):
        def t(x: torch.Tensor):
            o = x * 2.0
            o = o.to(dtype=torch.half)
            o = o * 3.0
            return o

        x = torch.randn(8, 4, dtype=torch.half, device='cuda')
        t_jit = torch.jit.script(t)

        for i in range(3):
            jit_o = t_jit(x)

        self.assertGraphContainsExactly(t_jit.graph_for(x), FUSION_GUARD, 1)
        self.assertEqual(jit_o.dtype, torch.half)

    @unittest.skipIf(not RUN_CUDA, "requires CUDA")
    @unittest.skipIf(GRAPH_EXECUTOR != ProfilingMode.PROFILING,
                     "Requires fusion optimization pass to be effective")
    @unittest.skipIf(not TEST_BF16, "device does not support BFloat16")
    def test_to_dtype_fp32_to_bf16(self):
        def t(x: torch.Tensor):
            o = x * 2.0
            o = o.to(dtype=torch.bfloat16)
            o = o * 3.0
            return o

        x = torch.randn(8, 4, dtype=torch.float, device='cuda')
        t_jit = torch.jit.script(t)

        for i in range(3):
            jit_o = t_jit(x)

        self.assertGraphContainsExactly(t_jit.graph_for(x), FUSION_GUARD, 1)
        self.assertEqual(jit_o.dtype, torch.bfloat16)

    @unittest.skipIf(not RUN_CUDA, "requires CUDA")
    @unittest.skipIf(GRAPH_EXECUTOR != ProfilingMode.PROFILING,
                     "Requires fusion optimization pass to be effective")
    @unittest.skipIf(not TEST_BF16, "device does not support BFloat16")
    def test_to_dtype_bf16_to_fp32(self):
        def t(x: torch.Tensor):
            o = x * 2.0
            o = o.to(dtype=torch.float)
            o = o * 3.0
            return o

        x = torch.randn(8, 4, dtype=torch.bfloat16, device='cuda')
        t_jit = torch.jit.script(t)

        for i in range(3):
            jit_o = t_jit(x)

        self.assertGraphContainsExactly(t_jit.graph_for(x), FUSION_GUARD, 1)
        self.assertEqual(jit_o.dtype, torch.float)

    @unittest.skipIf(not RUN_CUDA, "requires CUDA")
    @unittest.skipIf(GRAPH_EXECUTOR != ProfilingMode.PROFILING,
                     "Requires fusion optimization pass to be effective")
    @unittest.skipIf(not TEST_BF16, "device does not support BFloat16")
    def test_to_dtype_bf16_to_bf16(self):
        def t(x: torch.Tensor):
            o = x * 2.0
            o = o.to(dtype=torch.bfloat16)
            o = o * 3.0
            return o

        x = torch.randn(8, 4, dtype=torch.bfloat16, device='cuda')
        t_jit = torch.jit.script(t)

        for i in range(3):
            jit_o = t_jit(x)

        self.assertGraphContainsExactly(t_jit.graph_for(x), FUSION_GUARD, 1)
        self.assertEqual(jit_o.dtype, torch.bfloat16)

    @unittest.skipIf(not RUN_CUDA, "requires CUDA")
    @unittest.skipIf(not TEST_MULTIGPU, "requires multiple CUDA device")
    @unittest.skipIf(GRAPH_EXECUTOR != ProfilingMode.PROFILING,
                     "Requires fusion optimization pass to be effective")
    def test_multiple_device_pw(self):

        def t(x):
            o = x + 1.0
            o = torch.relu(o)
            return o

        x = torch.randn(2, dtype=torch.float32, device="cuda")
        t_jit = torch.jit.script(t)

        for i in range(3):
            jit_o = t_jit(x)

        self.assertGraphContainsExactly(t_jit.graph_for(x), FUSION_GUARD, 1)
        torch.cuda.device(1)
        x = x.to("cuda:1")
        jit_o = t_jit(x)

    @unittest.skipIf(not RUN_CUDA, "requires CUDA")
    @unittest.skipIf(GRAPH_EXECUTOR != ProfilingMode.PROFILING,
                     "Requires fusion optimization pass to be effective")
    def test_graph_for_with_missing_optimized_engine(self):
        x = torch.randn(8, 4, 2, dtype=torch.float, device="cuda").requires_grad_()

        def t(x: torch.Tensor, flag: bool):
            x = x + 1.0
            x = torch.relu(x)
            if flag:
                o = x + 1.0
                o = torch.relu(o)
            else:
                o = x + 2.0
                o = torch.relu(o)
            return o

        t_jit = torch.jit.script(t)
        jit_o = t_jit(x, False)
        jit_o = t_jit(x, False)
        jit_o = t_jit(x, True)
        o = t(x, True)
        self.assertEqual(o, jit_o)
        # since the output value is not used at all, the fusion operator should
        # have been optimized away
        self.assertGraphContainsExactly(t_jit.graph_for(x, True), FUSION_GUARD, 1, True)

    @unittest.skipIf(not RUN_CUDA, "requires CUDA")
    @unittest.skipIf(GRAPH_EXECUTOR != ProfilingMode.PROFILING,
                     "Requires fusion optimization pass to be effective")
    def test_branches(self):
        in_feature = 2
        out_feature = 4
        x = torch.randn(4, in_feature, dtype=torch.float32, device='cuda')
        weight = torch.randn(out_feature, in_feature, dtype=torch.float32, device='cuda')
        bias = torch.randn(out_feature, dtype=torch.float32, device='cuda')

        def t(x: torch.Tensor, weight: torch.Tensor, bias: torch.Tensor, flag: bool):
            if flag:
                o = torch.nn.functional.linear(x, weight, bias)
                o = o + 1.0
                o = torch.relu(o)
            else:
                o = x.sum()
                o = o + 2.0
                o = torch.relu(o)
            return o

        t_jit = torch.jit.script(t)
        jit_o = t_jit(x, weight, bias, True)
        jit_o = t_jit(x, weight, bias, True)
        o = t(x, weight, bias, True)
        self.assertEqual(o, jit_o)
        # since the output value is not used at all, the fusion operator should
        # have been optimized away
        self.assertGraphContainsExactly(t_jit.graph_for(x, weight, bias, True), FUSION_GUARD, 1)

    @unittest.skipIf(not RUN_CUDA, "requires CUDA")
    @unittest.skipIf(GRAPH_EXECUTOR != ProfilingMode.PROFILING,
                     "Requires fusion optimization pass to be effective")
    def test_scalar_tensor(self):
        x = torch.empty([], device="cuda", dtype=torch.float32)

        def t(x: torch.Tensor):
            o = x + 1.0
            o = torch.nn.functional.relu(o)
            return o

        # bias set to true.
        t_jit = torch.jit.script(t)
        jit_o = t_jit(x)
        jit_o = t_jit(x)
        o = t(x)
        self.assertEqual(o, jit_o)
        # since the output value is not used at all, the fusion operator should
        # have been optimized away
        self.assertGraphContainsExactly(t_jit.graph_for(x), FUSION_GUARD, 1)

    @unittest.skipIf(os.environ.get('PYTORCH_NO_CUDA_MEMORY_CACHING') is not None,
                     "skipping graph_rng when caching allocator is disabled")
    @unittest.skipIf(not RUN_CUDA, "requires CUDA")
    @unittest.skipIf(CUDA_MAJOR < 11, "requires CUDA11 or above")
    @unittest.skipIf(GRAPH_EXECUTOR != ProfilingMode.PROFILING,
                     "Requires fusion optimization pass to be effective")
    def test_graph_rng(self):
        self.assertTrue(torch._C._jit_nvfuser_enabled())
        size = 10000
        a = torch.randn((size,), device="cuda", dtype=torch.float)

        def t(x):
            o = x + 1.0
            o = torch.nn.functional.dropout(o, p=0.1)
            o = o + 1.0
            o = torch.nn.functional.dropout(o, p=0.1)
            return o

        t_jit = torch.jit.script(t)

        for _ in range(3):
            t_jit(a)

        self.assertGraphContainsExactly(t_jit.graph_for(a), FUSION_GUARD, 1)

        # Control (jitted, ungraphed)
        torch.cuda.manual_seed(5)
        eager_out = a.clone()
        for _ in range(3):
            eager_out = t_jit(eager_out)

        graph_in = a.clone()
        g = torch.cuda.CUDAGraph()
        s = torch.cuda.Stream()
        s.wait_stream(torch.cuda.current_stream())
        with torch.cuda.stream(s):
            torch.cuda.manual_seed(5)
            g.capture_begin()
            graph_out = t_jit(graph_in)
            g.capture_end()
        torch.cuda.current_stream().wait_stream(s)
        # g is now a jitted, graphed version of t.

        # Runs a (jitted, graphed) -> (jitted, ungraphed) -> (jitted, graphed) sequence.
        # The ops in the overall sequence should be the same as Control.
        g.replay()
        # graph_out is now filled with g's result. Use it as ungraphed input.
        out = t_jit(graph_out)
        graph_in.copy_(out)
        g.replay()

        # If replay() updated RNG state correctly, graph_out should now equal eager_out
        self.assertEqual(graph_out, eager_out)

    def _test_batch_norm_impl_index_helper(self, batch, c, hw, affine=True,
                                           track_running_stats=True, train=True,
                                           dtype=torch.float32):
        # enabling inlining to avoid counter increment in BN forward
        torch._C._debug_set_autodiff_subgraph_inlining(True)

        class MyModule(torch.nn.Module):
            def __init__(self, num_features=10, affine=True, track_running_stats=True):
                super(MyModule, self).__init__()
                self.bn = torch.nn.BatchNorm2d(num_features,
                                               1e-5,
                                               affine=affine,
                                               track_running_stats=track_running_stats).to(dtype=dtype)

            def forward(self, x):
                o = self.bn(x)
                o = o * 2.0
                return o

        x = torch.randn(batch, c, hw, hw, dtype=torch.float, device="cuda").to(dtype=dtype).requires_grad_()
        grad = torch.randint(-20, 20, (batch, c, hw, hw), device="cuda").to(dtype=dtype).div(-10)

        my_module = MyModule(c, affine, track_running_stats).cuda()
        ref_module = MyModule(c, affine, track_running_stats).cuda()

        if not train:
            my_module.eval()
            ref_module.eval()

        t_jit = torch.jit.script(my_module)
        ref_module.load_state_dict(my_module.state_dict())

        ref_x = x.detach().requires_grad_()

        for i in range(0, 3):
            jit_o = t_jit(x)
            jit_o.backward(grad)

        # TODO: remove this run?
        o = ref_module(ref_x)
        o.backward(grad)

        has_affine = ref_module.bn.weight is not None
        has_running_stats = ref_module.bn.running_mean is not None

        if has_running_stats:
            my_module.bn.running_mean.zero_()
            my_module.bn.running_var.fill_(1.0)
            ref_module.bn.running_mean.zero_()
            ref_module.bn.running_var.fill_(1.0)

        # Verify that when train is False, we don't have grad for weight/bias.
        if has_affine and train:
            my_module.bn.weight.grad.zero_()
            my_module.bn.bias.grad.zero_()
            ref_module.bn.weight.grad.zero_()
            ref_module.bn.bias.grad.zero_()

        x.grad.zero_()
        ref_x.grad.zero_()

        # real runs
        jit_o = t_jit(x)
        jit_o.backward(grad)

        o = ref_module(ref_x)
        o.backward(grad)

        # assert forward graph fusion
        self.assertGraphContainsExactly(t_jit.graph_for(x), FUSION_GUARD, 1, consider_subgraphs=True)
        # assert backward graph fusion
        bwd_graph = list(
            list(t_jit.get_debug_state().execution_plans.values())[0].code.grad_executor_states()[0]
            .execution_plans.values())[0].graph
        self.assertGraphContainsExactly(bwd_graph, FUSION_GUARD, 1, consider_subgraphs=True)

        e0 = 1e-5 if dtype is not torch.half else 1e-3
        e1 = 1e-4 if dtype is not torch.half else 1e-3
        e2 = 1e-3 if dtype is not torch.half else 1e-2

        self.assertTrue(self._compare("comparing output failed", jit_o, o, e0))
        self.assertTrue(self._compare("comparing input grad failed", x.grad, ref_x.grad, e1))
        # TODO: switch to welford and reduce this to 1e-5
        # The 1e-3 looks bad, but we don't have welford in codegen, so numeric
        # is very different between reference and codegen.
        if has_affine and train:
            self.assertTrue(self._compare("comparing weight grad failed",
                                          my_module.bn.weight.grad,
                                          ref_module.bn.weight.grad,
                                          e2))
            self.assertTrue(self._compare("comparing bias grad failed",
                                          my_module.bn.bias.grad,
                                          ref_module.bn.bias.grad,
                                          e1))
        if has_running_stats:
            self.assertTrue(self._compare("comparing running_mean failed",
                                          my_module.bn.running_mean,
                                          ref_module.bn.running_mean,
                                          e0))
            self.assertTrue(self._compare("comparing running_var failed",
                                          my_module.bn.running_var,
                                          ref_module.bn.running_var,
                                          e0))

    @unittest.skipIf(is_pre_volta(), "reduction not supported in pre volta device")
    @unittest.skipIf(not RUN_CUDA, "requires CUDA")
    @unittest.skipIf(GRAPH_EXECUTOR != ProfilingMode.PROFILING,
                     "Requires fusion optimization pass to be effective")
    def test_batch_norm_half(self):
        with torch.backends.cudnn.flags(enabled=True):
            setups = [
                [True, True],
                [False, False],
                [True, False],
                [False, True]]
            for training_and_track, affine in itertools.product(setups, [True, False]):
                training, track_running_stats = training_and_track
                self._test_batch_norm_impl_index_helper(4, 8, 5, affine, track_running_stats, training, torch.half)

    @unittest.skipIf(is_pre_volta(), "reduction not supported in pre volta device")
    @unittest.skipIf(not RUN_CUDA, "requires CUDA")
    @unittest.skipIf(GRAPH_EXECUTOR != ProfilingMode.PROFILING,
                     "Requires fusion optimization pass to be effective")
    def test_batch_norm_impl_index_correctness(self):
        with torch.backends.cudnn.flags(enabled=True):
            batch = [2, 7, 16]
            channels = [4, 89, 19, 32]
            hw = [1, 8, 17, 32]

            # avoid tolerance failure in CI
            torch.cuda.manual_seed_all(211)

            # failing sizes (2, 1, 1, 1)
            # failing sizes (2, 89, 8, 8) training False, track True, affine: False
            for b, c, hw in itertools.product(batch, channels, hw):
                setups = [
                    [True, True],
                    [False, False],
                    [True, False],
                    [False, True]]
                for training_and_track, affine in itertools.product(setups, [True, False]):
                    training, track_running_stats = training_and_track
                    self._test_batch_norm_impl_index_helper(b, c, hw, affine, track_running_stats, training)

    @unittest.skipIf(not RUN_CUDA, "requires CUDA")
    @unittest.skipIf(GRAPH_EXECUTOR != ProfilingMode.PROFILING,
                     "Requires fusion optimization pass to be effective")
    def test_softplus_fuser(self):
        def shifted_softplus(x: torch.Tensor, shift: float):
            return functional.softplus(x) - shift

        jitted = torch.jit.script(shifted_softplus)
        inp = torch.randn(4, 2, dtype=torch.float32, device="cuda").requires_grad_()
        inp_ref = inp.detach().clone().requires_grad_()
        grad = torch.randn(4, 2, dtype=torch.float32, device="cuda")

        aten_o = shifted_softplus(inp_ref, 0.693147)
        aten_o.backward(grad)
        aten_grad = inp_ref.grad

        for i in range(3):
            jit_o = jitted(inp, 0.693147)
            inp.grad = None         # avoid accumulation on grad
            jit_o.backward(grad)
            jit_grad = inp.grad

        assert torch.allclose(jit_o, aten_o)
        assert torch.allclose(jit_grad, aten_grad)
        self.assertGraphContains(jitted.graph_for(inp, 0.693147), FUSION_GROUP, True)

    @unittest.skipIf(not RUN_CUDA, "requires CUDA")
    @unittest.skipIf(GRAPH_EXECUTOR != ProfilingMode.PROFILING,
                     "Requires fusion optimization pass to be effective")
    def test_inplace_removal(self):
        def t(x: torch.Tensor):
            o = torch.nn.functional.softmax(x, dim=0)
            o += x
            return o.relu_()

        jitted = torch.jit.script(t)
        inp = torch.randn(4, 2, dtype=torch.float32, device="cuda")

        for i in range(3):
            jit_o = jitted(inp)

        graph = jitted.graph_for(inp)
        self.assertGraphContains(graph, FUSION_GROUP, True)
        self.assertGraphContains(graph, 'aten::add', True)
        self.assertGraphContains(graph, 'aten::relu', True)

    @unittest.skipIf(not RUN_CUDA, "requires CUDA")
    @unittest.skipIf(GRAPH_EXECUTOR != ProfilingMode.PROFILING,
                     "Requires fusion optimization pass to be effective")
    def test_conv2d_bias(self):
        def t(x: torch.Tensor, w: torch.Tensor, bias: torch.Tensor):
            o = torch.nn.functional.conv2d(x, w, bias)
            return o.relu()

        jitted = torch.jit.script(t)
        inp = torch.randn(4, 5, 3, 3, dtype=torch.float32, device="cuda")
        weight = torch.randn(2, 5, 2, 2, dtype=torch.float32, device="cuda")
        bias = torch.randn(2, dtype=torch.float32, device="cuda")

        for i in range(3):
            jit_o = jitted(inp, weight, bias)

        graph = jitted.graph_for(inp)
        self.assertGraphContains(graph, FUSION_GROUP, True)

        def t_not_fused(x: torch.Tensor, w: torch.Tensor):
            o = torch.nn.functional.conv2d(x, w)
            return o.relu()

        jitted_not_fused = torch.jit.script(t_not_fused)

        for i in range(3):
            jit_o = jitted_not_fused(inp, weight)

        graph = jitted_not_fused.graph_for(inp)
        self.assertGraphContainsExactly(graph, FUSION_GROUP, 0)
        self.assertGraphContains(graph, 'aten::relu', True)

        def t_bias(x: torch.Tensor, w: torch.Tensor, bias: torch.Tensor):
            return torch.nn.functional.conv2d(x, w, bias)

        jitted_bias = torch.jit.script(t_bias)

        for i in range(3):
            jit_o = jitted_bias(inp, weight, bias)

        graph = jitted_bias.graph_for(inp)
        self.assertGraphContainsExactly(graph, FUSION_GROUP, 0)
        self.assertGraphContains(graph, 'prim::add_optional', True)

    @unittest.skipIf(is_pre_volta(), "reduction not supported in pre volta device")
    @unittest.skipIf(not RUN_CUDA, "requires CUDA")
    @unittest.skipIf(GRAPH_EXECUTOR != ProfilingMode.PROFILING,
                     "Requires fusion optimization pass to be effective")
    def test_remove_output_used_only_in_dtype(self):
        class MyModule(torch.nn.Module):
            def __init__(self, num_features=4):
                super(MyModule, self).__init__()
                self.bn0 = torch.nn.BatchNorm2d(num_features)
                self.bn1 = torch.nn.BatchNorm2d(num_features)

            def forward(self, x, y):
                o1 = self.bn0(x)
                o2 = self.bn1(y)
                return torch.relu(o1 + o2)

        t = MyModule(4).float().cuda()

        jitted = torch.jit.script(t)
        x = torch.randn(3, 4, 2, 5, dtype=torch.float32, device="cuda")
        y = torch.randn(3, 4, 2, 5, dtype=torch.float32, device="cuda")

        with torch.cuda.amp.autocast(True):
            for i in range(5):
                jit_o = jitted(x, y)

            jit_o = jitted(x, y)
            o = t(x, y)

            self.assertTrue(torch.allclose(jit_o, o))
            graph = jitted.graph_for(x, y)
            self.assertGraphContains(graph, FUSION_GROUP, True)

    @unittest.skipIf(is_pre_volta(), "reduction not supported in pre volta device")
    @unittest.skipIf(not RUN_CUDA, "requires CUDA")
    @unittest.skipIf(GRAPH_EXECUTOR != ProfilingMode.PROFILING,
                     "Requires fusion optimization pass to be effective")
    def test_fix_shape_expression_bn(self):
        class MyModule(torch.nn.Module):
            def __init__(self, num_features=4):
                super(MyModule, self).__init__()
                self.bn = torch.nn.BatchNorm2d(num_features)

            def forward(self, x, y):
                out1 = self.bn(x)
                out2 = out1 + y
                out3 = torch.relu(out2)
                return out3

        t = MyModule(4).float().cuda()

        jitted = torch.jit.script(t)
        x = torch.randn(3, 4, 2, 5, dtype=torch.float32, device="cuda")
        y = torch.randn(3, 4, 2, 5, dtype=torch.float32, device="cuda")

        with torch.cuda.amp.autocast(True):
            for i in range(5):
                jit_o = jitted(x, y)

            jit_o = jitted(x, y)
            o = t(x, y)

            self.assertTrue(torch.allclose(jit_o, o))
            graph = jitted.graph_for(x, y)
            self.assertGraphContains(graph, FUSION_GROUP, True)

    @unittest.skipIf(not RUN_CUDA, "requires CUDA")
    @unittest.skipIf(GRAPH_EXECUTOR != ProfilingMode.PROFILING,
                     "Requires fusion optimization pass to be effective")
    def test_linear_1d_weight_mismatch_bias_dtype(self):
        def t(x: torch.Tensor, w: torch.Tensor, b: torch.Tensor):
            o = torch.nn.functional.linear(x, w, b)
            return o.relu()

        device = "cuda"
        jitted = torch.jit.script(t)
        x = torch.randn(2, 5, 5, dtype=torch.half, device=device)
        w = torch.randn(5, dtype=torch.half, device=device)
        b = torch.randn(5, dtype=torch.float32, device=device)

        for i in range(3):
            jit_o = jitted(x, w, b)
        jit_o = jitted(x, w, b)
        o = t(x, w, b)
        self.assertEqual(o, jit_o)
        self.assertEqual(o.dtype, jit_o.dtype)
        self.assertEqual(o.size(), jit_o.size())
        graph = jitted.graph_for(x, w, b)
        self.assertGraphContains(graph, FUSION_GROUP, True)
        self.assertGraphContains(graph, 'aten::matmul', True)

    def _run_fwd_helper(self, func, ops, *args):
        jitted = torch.jit.script(func)
        for i in range(3):
            jit_o = jitted(*args)
        jit_o = jitted(*args)
        o = func(*args)
        for oo, jit_oo in zip(o, jit_o):
            self.assertEqual(oo.dtype, jit_oo.dtype)
            self.assertEqual(oo, jit_oo)
        graph = jitted.graph_for(*args)
        self.assertGraphContains(graph, FUSION_GROUP, True)
        for op in ops:
            self.assertGraphContainsExactly(graph, op, 0)

    @unittest.skipIf(is_pre_volta(), "reduction not supported in pre volta device")
    @unittest.skipIf(not RUN_CUDA, "requires CUDA")
    @unittest.skipIf(GRAPH_EXECUTOR != ProfilingMode.PROFILING,
                     "Requires fusion optimization pass to be effective")
    def test_sibling_fusion(self):
        device = "cuda"
        dtype = torch.float
        x = torch.randn(2, 5, dtype=dtype, device=device)
        y = torch.randn(2, 5, dtype=dtype, device=device)

        def t(x: torch.Tensor):
            o1 = x + 1.0
            o2 = x * 0.5
            return o1, o2
        self._run_fwd_helper(t, ['aten::add', 'aten::mul'], x)

        def t2(x: torch.Tensor, y: torch.Tensor):
            o1 = x.sum(0)
            o2 = (x * y).sum(0)
            return o1, o2
        self._run_fwd_helper(t2, ['aten::sum', 'aten::mul'], x, y)

    @unittest.skipIf(not RUN_CUDA, "requires CUDA")
    @unittest.skipIf(GRAPH_EXECUTOR != ProfilingMode.PROFILING,
                     "Requires fusion optimization pass to be effective")
    def test_clean_profile_ivalue(self):
        device = "cuda"
        dtype = torch.float
        x = torch.randn(2, 5, dtype=dtype, device=device, requires_grad=True)
        # turn on autodiff subgraph inlining
        # this is to verify that we clean up profile_ivalue node out side of
        # fusion code path.
        torch._C._debug_set_autodiff_subgraph_inlining(True)

        def t(x: torch.Tensor, flag: bool):
            return torch.dropout(x, 0.5, flag)

        jit_t = torch.jit.script(t)
        for idx in range(5) :
            out = jit_t(x, True)

        graph = jit_t.graph_for(x, True)
        out = jit_t(x, False)

    @unittest.skipIf(not RUN_CUDA, "requires CUDA")
    @unittest.skipIf(GRAPH_EXECUTOR != ProfilingMode.PROFILING,
                     "Requires fusion optimization pass to be effective")
    def test_sibling_fusion_no_scalar_inputs(self):
        device = "cuda"
        dtype = torch.float
        x = torch.randn(2, 5, dtype=dtype, device=device)
        y = torch.randn(3, dtype=dtype, device=device)

        # no tensor dependency between o1/o2, we shouldn't be fusing them
        def t(x: torch.Tensor, y: torch.Tensor):
            o1 = x + 1
            o2 = y - 1
            return o1, o2

        jitted = torch.jit.script(t)
        for i in range(3):
            jit_o = jitted(x, y)
        graph = jitted.graph_for(x, y)
        self.assertGraphContainsExactly(graph, FUSION_GROUP, 0)

    def _bias_view_relu_helper(self, shape, output_shape, dtype, device, error):
        class BiasViewRelu(torch.nn.Module):
            def __init__(self):
                super(BiasViewRelu, self).__init__()
                self.bias = torch.nn.Parameter(torch.randn(shape, dtype=dtype, device=device), requires_grad=False)
                with torch.no_grad():
                    self.bias.fill_(10)

            def forward(self, inputs : torch.Tensor, view_shape : List[int]):
                o = inputs + self.bias
                o = o.view(view_shape)
                return torch.relu(o)

        t = BiasViewRelu()
        x = torch.randn(shape, dtype=dtype, device=device, requires_grad=False)
        t_jit = torch.jit.script(t)

        # profiling
        jit_o = t_jit(x, output_shape)
        # optimization
        jit_o = t_jit(x, output_shape)
        # final
        jit_o = t_jit(x, output_shape)
        # eager - baseline
        o = t(x, output_shape)

        self.assertEqual(o.dtype, jit_o.dtype)
        self.assertTrue(self._compare("comparing output failed", o, jit_o, error))
        graph = t_jit.graph_for(x, output_shape)

        has_inferred_dimension = any([dim == -1 for dim in output_shape])
        if has_inferred_dimension:
            # prohibit fusing when view_shape contains an inferred dimension
            self.assertGraphContainsExactly(graph, FUSION_GROUP, 0)
            self.assertGraphContainsExactly(graph, 'prim::view_copy', 0)
        else:
            self.assertGraphContains(graph, FUSION_GUARD)
            self.assertGraphContains(graph, 'prim::view_copy', True)

    def _alias_bias_view_relu_helper(self, shape, output_shape, dtype, device, error):
        class BiasViewRelu(torch.nn.Module):
            def __init__(self):
                super(BiasViewRelu, self).__init__()
                self.bias = torch.nn.Parameter(torch.randn(shape, dtype=dtype, device=device), requires_grad=False)
                with torch.no_grad():
                    self.bias.fill_(10)

            def forward(self, inputs : torch.Tensor, view_shape : List[int]):
                o = inputs.view(view_shape)
                inputs = inputs * self.bias
                return torch.relu(o)

        t = BiasViewRelu()
        x = torch.randn(shape, dtype=dtype, device=device, requires_grad=False)
        t_jit = torch.jit.script(t)

        # profiling
        jit_o = t_jit(x, output_shape)
        # optimization
        jit_o = t_jit(x, output_shape)
        # final
        jit_o = t_jit(x, output_shape)
        # eager - baseline
        o = t(x, output_shape)

        self.assertEqual(o.dtype, jit_o.dtype)
        self.assertTrue(self._compare("comparing output failed", o, jit_o, error))
        graph = t_jit.graph_for(x, output_shape)
        self.assertGraphContainsExactly(graph, FUSION_GUARD, 0)
        self.assertGraphContainsExactly(graph, 'prim::view_copy', 0)

    # generate random view given original view
    def _random_view(self, original_view, max_len=8, max_views=10000):
        class Moves(enum.Enum):
            Merge = 0
            Split = 1
            Broadcast = 2
            ImplicitBroadcast = 3
            Keep = 4

        def valid(old_view, new_view):
            old_view_size = reduce(operator.mul, old_view)
            new_view_size = reduce(operator.mul, new_view)
            return old_view_size == new_view_size

        # given a random starting number, find the nearest divisor
        def find_nearest_divisor(N):
            if 2 >= (N - 1):
                return -1
            result = random.randint(2, N - 1)
            while (N % result) != 0:
                result += 1
            return result

        complete_views = set([tuple(original_view)])

        to_visit = []
        # empty new view, curent originaal view, start pos=0, move count = 0, last_move
        to_visit.append(([], original_view, 0, [], Moves.Keep))

        # depth-first search of view shapes, starting from the original view
        while len(to_visit) > 0 and len(complete_views) < max_views:
            new_view, old_view, odx, move_list, last_move = to_visit[-1]
            to_visit.pop()

            # iterate over each move type
            for idx in range(len(Moves)):
                state = Moves(idx)
                new_view_clone = copy.deepcopy(new_view)
                old_view_clone = copy.deepcopy(old_view)
                new_move_list = move_list + [state]
                new_odx = odx

                # Update state using Move state
                if state == Moves.Keep:
                    new_size = old_view_clone[odx]
                    new_view_clone.append(new_size)
                    new_odx += 1

                elif state == Moves.Merge:
                    if odx + 1 < len(old_view_clone):
                        new_size = old_view_clone[odx] * old_view_clone[odx + 1]
                        new_view_clone.append(new_size)
                        new_odx += 2
                    else:
                        continue

                elif state == Moves.Broadcast and last_move != Moves.Broadcast:
                    new_view_clone.append(1)

                elif state == Moves.Split:
                    new_size = find_nearest_divisor(old_view_clone[odx])
                    if new_size == -1:
                        continue
                    new_view_clone.append(new_size)
                    old_view_clone[odx] = int(old_view[odx] / new_size)

                    if old_view_clone[odx] == 1:
                        new_odx += 1

                elif state == Moves.ImplicitBroadcast:
                    old_view_clone.insert(odx + 1, 1)
                    new_size = old_view[odx] * 1
                    new_view_clone.append(new_size)
                    new_odx += 2

                if new_odx < len(old_view_clone) and len(new_move_list) < max_len:
                    to_visit.append((new_view_clone, old_view_clone, new_odx, new_move_list, state))
                elif (valid(original_view, new_view_clone)):
                    final_new_view = tuple(new_view_clone)
                    complete_views.add(final_new_view)
        return list(complete_views)

    # ndims - number of dimensions
    # test_fn - view test function
    def _view_test_generator(self, ndims, test_fn):
        # create random tensor
        # max value for each dimension
        max_size = 10e7
        max_value = max(int(pow(max_size, 1. / ndims)), 1)
        sizes = [random.randint(1, max_value) for idx in range(ndims)]
        x = torch.randn(sizes)

        original_sizes = list(x.size())
        all_views = self._random_view(original_sizes)
        random.shuffle(all_views)

        max_samples = 20
        max_views = min(len(all_views), max_samples)
        total = 0
        correct = 0
        # test random combinations of compatible views
        for idx in range(max_views):
            for jdx in range(idx + 1, max_views):
                total += 1
                test_fn(all_views[idx], all_views[jdx], torch.float, 'cuda', 1e-6)

    @unittest.skipIf(not RUN_CUDA, "requires CUDA")
    @unittest.skipIf(GRAPH_EXECUTOR != ProfilingMode.PROFILING,
                     "Requires fusion optimization pass to be effective")
    def test_view(self):
        torch._C._jit_set_nvfuser_guard_mode(True)
        self._bias_view_relu_helper([2, 3, 4, 5], [-1, 4, 5], torch.float, 'cuda', 1e-6)
        for ndims in range(1, 5):
            self._view_test_generator(ndims, self._bias_view_relu_helper)
        self._alias_bias_view_relu_helper([2, 3, 4, 5], [1, 6, 1, 2, 2, 5, 1], torch.float, 'cuda', 1e-6)

    def _bias_squeeze_relu_helper(self, shape, dtype, device, error):
        class BiasSqueezeRelu(torch.nn.Module):
            def __init__(self):
                super(BiasSqueezeRelu, self).__init__()

            def forward(self, inputs : torch.Tensor, bias : torch.Tensor):
                o = inputs + bias
                o = torch.squeeze(o)
                return torch.relu(o)

        t = BiasSqueezeRelu()
        x = torch.randn(shape, dtype=dtype, device=device, requires_grad=False)
        bias = torch.randn(shape, dtype=dtype, device=device, requires_grad=False)
        t_jit = torch.jit.script(t)

        jit_o = t_jit(x, bias)
        jit_o = t_jit(x, bias)
        jit_o = t_jit(x, bias)
        o = t(x, bias)

        self.assertEqual(o.dtype, jit_o.dtype)
        self.assertTrue(self._compare("comparing output failed", o, jit_o, error))
        graph = t_jit.graph_for(x)
        self.assertGraphContains(graph, FUSION_GUARD)
        self.assertGraphContains(graph, 'prim::squeeze_copy', True)

    def _alias_bias_squeeze_relu_helper(self, shape, dtype, device, error):
        class BiasSqueezeRelu(torch.nn.Module):
            def __init__(self):
                super(BiasSqueezeRelu, self).__init__()

            def forward(self, inputs : torch.Tensor, bias : torch.Tensor):
                o = torch.squeeze(inputs)
                inputs = inputs * bias
                return torch.relu(o)

        t = BiasSqueezeRelu()
        x = torch.randn(shape, dtype=dtype, device=device, requires_grad=False)
        bias = torch.randn(shape, dtype=dtype, device=device, requires_grad=False)
        t_jit = torch.jit.script(t)

        jit_o = t_jit(x, bias)
        jit_o = t_jit(x, bias)
        jit_o = t_jit(x, bias)
        o = t(x, bias)

        self.assertEqual(o.dtype, jit_o.dtype)
        self.assertTrue(self._compare("comparing output failed", o, jit_o, error))
        graph = t_jit.graph_for(x, bias)
        self.assertGraphContainsExactly(graph, FUSION_GUARD, 0)
        self.assertGraphContainsExactly(graph, 'prim::squeeze_copy', 0)

    @unittest.skipIf(not RUN_CUDA, "requires CUDA")
    @unittest.skipIf(GRAPH_EXECUTOR != ProfilingMode.PROFILING,
                     "Requires fusion optimization pass to be effective")
    def test_squeeze(self):
        self._bias_squeeze_relu_helper([1, 6, 1, 2, 2, 5, 1], torch.float, 'cuda', 1e-6)
        self._alias_bias_squeeze_relu_helper([1, 6, 1, 2, 2, 5, 1], torch.float, 'cuda', 1e-6)

    def _bias_unsqueeze_relu_helper(self, shape, dtype, device, error):
        class BiasUnsqueezeRelu(torch.nn.Module):
            def __init__(self):
                super(BiasUnsqueezeRelu, self).__init__()

            def forward(self, inputs : torch.Tensor, bias : torch.Tensor):
                o = inputs + bias
                o = torch.unsqueeze(o, 0)
                return torch.relu(o)

        t = BiasUnsqueezeRelu()
        x = torch.randn(shape, dtype=dtype, device=device, requires_grad=False)
        bias = torch.randn(shape, dtype=dtype, device=device, requires_grad=False)
        t_jit = torch.jit.script(t)

        jit_o = t_jit(x, bias)
        jit_o = t_jit(x, bias)
        jit_o = t_jit(x, bias)
        o = t(x, bias)

        self.assertEqual(o.dtype, jit_o.dtype)
        self.assertTrue(self._compare("comparing output failed", o, jit_o, error))
        graph = t_jit.graph_for(x)
        self.assertGraphContains(graph, FUSION_GUARD)
        self.assertGraphContains(graph, 'prim::unsqueeze_copy', True)

    def _alias_bias_unsqueeze_relu_helper(self, shape, dtype, device, error):
        class BiasUnsqueezeRelu(torch.nn.Module):
            def __init__(self):
                super(BiasUnsqueezeRelu, self).__init__()

            def forward(self, inputs : torch.Tensor, bias : torch.Tensor):
                o = torch.squeeze(inputs)
                o = torch.unsqueeze(inputs, 0)
                inputs = inputs * bias
                return torch.relu(o)

        t = BiasUnsqueezeRelu()
        x = torch.randn(shape, dtype=dtype, device=device, requires_grad=False)
        bias = torch.randn(shape, dtype=dtype, device=device, requires_grad=False)
        t_jit = torch.jit.script(t)

        jit_o = t_jit(x, bias)
        jit_o = t_jit(x, bias)
        jit_o = t_jit(x, bias)
        o = t(x, bias)

        self.assertEqual(o.dtype, jit_o.dtype)
        self.assertTrue(self._compare("comparing output failed", o, jit_o, error))
        graph = t_jit.graph_for(x)
        self.assertGraphContainsExactly(graph, FUSION_GUARD, 0)
        self.assertGraphContainsExactly(graph, 'prim::unsqueeze_copy', 0)

    @unittest.skipIf(not RUN_CUDA, "requires CUDA")
    @unittest.skipIf(GRAPH_EXECUTOR != ProfilingMode.PROFILING,
                     "Requires fusion optimization pass to be effective")
    def test_unsqueeze(self):
        self._bias_unsqueeze_relu_helper([2, 3, 4, 5], torch.float, 'cuda', 1e-6)
        self._alias_bias_unsqueeze_relu_helper([2, 3, 4, 5], torch.float, 'cuda', 1e-6)

    @unittest.skipIf(not RUN_CUDA, "requires CUDA")
    @unittest.skipIf(GRAPH_EXECUTOR != ProfilingMode.PROFILING,
                     "Requires fusion optimization pass to be effective")
    def test_alias_pass_fix(self):
        x = torch.randn(4, 24, 2, 2, dtype=torch.float, device="cuda")
        w = torch.randn(24, 24, 1, 1, dtype=torch.float, device="cuda")
        b = torch.randn(24, dtype=torch.float, device="cuda")

        def t(x, w, b):
            b2 = b + 1.0
            o = torch.conv2d(x, w, b2)
            return o

        t_jit = torch.jit.script(t)
        self._run_helper(t_jit, t, x, w, b)

    @unittest.skipIf(not RUN_CUDA, "requires CUDA")
    @unittest.skipIf(GRAPH_EXECUTOR != ProfilingMode.PROFILING,
                     "Requires fusion optimization pass to be effective")
    def test_squeeze_negative_dim(self):
        x = torch.randn(4, 24, 1, 2, dtype=torch.float, device="cuda")

        def t(x):
            o = x + 1.0
            o = o.squeeze(-2)
            o = o * 2.0
            return o

        t_jit = torch.jit.script(t)
        self._run_helper(t_jit, t, x)

    @unittest.skipIf(not RUN_CUDA, "requires CUDA")
    @unittest.skipIf(GRAPH_EXECUTOR != ProfilingMode.PROFILING,
                     "Requires fusion optimization pass to be effective")
    def test_singleton_fusion(self):
        x = torch.randn(4, 2, device="cuda")

        with nvfuser_singleton_fusion(True):
            def t(x):
                return x.relu()

            t_jit = torch.jit.script(t)
            self._run_helper(t_jit, t, x)

    @unittest.skipIf(not RUN_CUDA, "requires CUDA")
    @unittest.skipIf(GRAPH_EXECUTOR != ProfilingMode.PROFILING,
                     "Requires fusion optimization pass to be effective")
    def test_disable_sibling_fuse(self):
        x = torch.randn(4, 2, device="cuda")
        y = torch.randn(8, device="cuda")
        s = torch.tensor(1.5, device="cuda")

        with nvfuser_horizontal_fusion(False):
            def t(x, y, s):
                o1 = x + s
                o2 = y + s
                return o1, o2

            t_jit = torch.jit.script(t)
            for i in range(5):
                t_jit(x, y, s)

            # sibling fusion should be disabled with the flag
            self.assertGraphContainsExactly(t_jit.graph_for(x, y, s), FUSION_GUARD, 0)

    @unittest.skipIf(not RUN_CUDA, "requires CUDA")
    @unittest.skipIf(GRAPH_EXECUTOR != ProfilingMode.PROFILING,
                     "Requires fusion optimization pass to be effective")
    def test_build_shape_expression_native_dropout(self):
        x = torch.randn(4, 2, device="cuda")

        def t(x):
            o, mask = torch.native_dropout(x, 0.0, True)
            o1 = o.sigmoid()
            o2 = mask.float().sigmoid()
            return (o1, o2)

        t_jit = torch.jit.script(t)

        jit_o = t_jit(x)
        jit_o = t_jit(x)
        o = t(x)
        for oo, jit_oo in zip(o, jit_o):
            self.assertEqual(oo.dtype, jit_oo.dtype)
            self.assertEqual(oo, jit_oo)
        self.assertGraphContains(t_jit.graph_for(x), FUSION_GUARD)

    @unittest.skipIf(not RUN_CUDA, "requires CUDA")
    @unittest.skipIf(GRAPH_EXECUTOR != ProfilingMode.PROFILING,
                     "Requires fusion optimization pass to be effective")
    def test_scalar_tensor_permuted(self):
        x = torch.randn(4, 2, 3, device="cuda").permute([1, 2, 0])
        y = torch.tensor(1.0, device="cuda")

        with nvfuser_singleton_fusion(True):
            def t(x, y):
                return x + y

            t_jit = torch.jit.script(t)
            self._run_helper(t_jit, t, x, y)

    @unittest.skipIf(not RUN_CUDA, "requires CUDA")
    @unittest.skipIf(GRAPH_EXECUTOR != ProfilingMode.PROFILING,
                     "Requires fusion optimization pass to be effective")
    def test_cpu_scalar(self):
        x = torch.randn(4, 2, 3, device="cuda")
        y = torch.tensor(1.0, device="cpu")
        z = torch.tensor(2.0, device="cpu")

        with nvfuser_singleton_fusion(True):
            # testing cpu scalar tensor promotion
            def t(x, y):
                return x + y

            t_jit = torch.jit.script(t)
            self._run_helper(t_jit, t, x, y)

            # scalar cpu tensor add should NOT be fused
            @torch.jit.script
            def t1(y, z):
                return y * z
            for _ in range(5):
                t1(y, z)
            self.assertGraphContainsExactly(t1.graph_for(y, z), FUSION_GUARD, 0)

            # everything, including scalar cpu tensor add should be fused
            @torch.jit.script
            def t2(x, y, z):
                tmp = y + z
                return tmp + x
            for _ in range(5):
                t2(x, y, z)
            self.assertGraphContainsExactly(t2.graph_for(x, y, z), 'aten::add', 0)
            self.assertGraphContainsExactly(t2.graph_for(x, y, z), FUSION_GUARD, 1)

            # 'cpu_tmp = y + z' shouldn't be fused.
            @torch.jit.script
            def t3(x, y, z):
                cpu_tmp = y + z
                out = x + y
                return cpu_tmp, out
            for _ in range(5):
                t3(x, y, z)
            self.assertGraphContainsExactly(t3.graph_for(x, y, z), FUSION_GUARD, 1)
            self.assertGraphContainsExactly(t3.graph_for(x, y, z), 'aten::add', 1)

    @unittest.skipIf(not RUN_CUDA, "requires CUDA")
    @unittest.skipIf(GRAPH_EXECUTOR != ProfilingMode.PROFILING,
                     "Requires fusion optimization pass to be effective")
    def test_shape_expression(self):
        x = torch.randn(4, 2, 1, 3, device="cuda")

        def t_unsqueeze(x):
            t0 = x.relu()
            t1 = t0.unsqueeze(1)
            t2 = t1 + 1.0
            t3 = t1.size()
            return t2, t3

        def t_squeeze(x):
            t0 = x.relu()
            t1 = t0.squeeze()
            t2 = t1 + 1.0
            t3 = t1.size()
            return t2, t3

        def t_squeeze_dim(x):
            t0 = x.relu()
            t1 = t0.squeeze(-2)
            t2 = t1 + 1.0
            t3 = t1.size()
            return t2, t3

        # squeezing a non-size 1 dimension should be a no op
        def t_squeeze_dim_no_op(x):
            t0 = x.relu()
            t1 = t0.squeeze(1)
            t2 = t1 + 1.0
            t3 = t1.size()
            return t2, t3

        def run(fn):
            jit_fn = torch.jit.script(fn)
            jit_o = jit_fn(x)
            jit_o = jit_fn(x)
            jit_o = jit_fn(x)
            o = fn(x)
            # output 0 is a tensor, so we check dtype and value
            self.assertEqual(o[0].dtype, jit_o[0].dtype)
            self.assertEqual(o[0], jit_o[0])
            # output 1 is shape
            self.assertEqual(o[1], jit_o[1])
            self.assertGraphContainsExactly(jit_fn.graph_for(x), FUSION_GUARD, 1)

        for t in [t_unsqueeze, t_squeeze, t_squeeze_dim, t_squeeze_dim_no_op]:
            run(t)

    @unittest.skipIf(not RUN_CUDA, "requires CUDA")
<<<<<<< HEAD
    def test_nvfuser_comparison_callbacks_with_fallback(self):
        try:
            fused_result = None
            unfused_result = None
            graph_ir = None

            def callback(fused_outputs, unfused_outputs, graph_str):
                nonlocal unfused_result
                nonlocal fused_result
                nonlocal graph_ir
                unfused_result = unfused_outputs[-1]
                fused_result = fused_outputs[-1]
                graph_ir = graph_str
            torch._C._jit_nvfuser_set_comparison_callback(True, callback)

            def fn(x, y):
                z = torch.add(x, y)
                return torch.relu(z)

            x = torch.rand((4, 4)).cuda() - 0.5
            y = torch.rand((4, 4)).cuda() - 0.5

            fn_s = torch.jit.script(fn)
            fn_s(x, y)
            fn_s(x, y)
            fn_s(x, y)

            expected = fn(x, y)

            self.assertEqual(expected, fused_result)
            self.assertEqual(expected, unfused_result)
            FileCheck().check("aten::add").run(graph_ir)
        finally:
            torch._C._jit_nvfuser_clear_comparison_callback()

    @unittest.skipIf(not RUN_CUDA, "requires CUDA")
    def test_nvfuser_comparison_callbacks_without_fallback(self):
        try:
            fused_result = None
            unfused_result = None
            graph_ir = None

            def callback(fused_outputs, unfused_outputs, graph_str):
                nonlocal unfused_result
                nonlocal fused_result
                nonlocal graph_ir
                if len(unfused_outputs) > 0:
                    unfused_result = unfused_outputs[-1]
                fused_result = fused_outputs[-1]
                graph_ir = graph_str
            torch._C._jit_nvfuser_set_comparison_callback(False, callback)

            def fn(x, y):
                z = torch.add(x, y)
                return torch.relu(z)

            x = torch.rand((4, 4)).cuda() - 0.5
            y = torch.rand((4, 4)).cuda() - 0.5

            fn_s = torch.jit.script(fn)
            fn_s(x, y)
            fn_s(x, y)
            fn_s(x, y)

            expected = fn(x, y)

            self.assertEqual(expected, fused_result)
            self.assertEqual(None, unfused_result)
            FileCheck().check("aten::add").run(graph_ir)
        finally:
            torch._C._jit_nvfuser_clear_comparison_callback()
=======
    @unittest.skipIf(GRAPH_EXECUTOR != ProfilingMode.PROFILING,
                     "Requires fusion optimization pass to be effective")
    def test_overlapped_input(self):
        x = torch.randn(8, device="cuda").as_strided((2, 4), (1, 1))

        with nvfuser_singleton_fusion(True):
            def t(x):
                return x + 1.0

            t_jit = torch.jit.script(t)
            self._run_helper(t_jit, t, x)

    @unittest.skipIf(not RUN_CUDA, "requires CUDA")
    @unittest.skipIf(GRAPH_EXECUTOR != ProfilingMode.PROFILING,
                     "Requires fusion optimization pass to be effective")
    def test_skip_parser(self):
        x = torch.randn(4, 12, device="cuda")

        with nvfuser_singleton_fusion(True):
            def fn(x):
                t1 = x + 1.0
                return t1.relu()

            fn_jit = torch.jit.script(fn)
            self._run_helper(fn_jit, fn, x)

            # add node should have been merged into fusion
            self.assertGraphContains(fn_jit.graph_for(x), FUSION_GUARD)
            self.assertGraphContainsExactly(fn_jit.graph_for(x), 'aten::add', 0)

            # flips skip parse for `aten::add`, following fusion should skip the
            # add node
            self.assertFalse(torch._C._jit_set_nvfuser_skip_node_kind("aten::add", True))

            def fn_1(x):
                t1 = x + 2.0  # change const value so we'll not reuse plan
                return t1.relu()

            fn_1_jit = torch.jit.script(fn_1)
            self._run_helper(fn_1_jit, fn_1, x)

            # add node should have been merged into fusion
            self.assertGraphContains(fn_1_jit.graph_for(x), FUSION_GUARD)
            self.assertGraphContainsExactly(fn_1_jit.graph_for(x), 'aten::add', 1)

            # flips skip parse for `aten::add`, next fusion should fuse add node
            self.assertTrue(torch._C._jit_set_nvfuser_skip_node_kind("aten::add", True))

            def fn_2(x):
                t1 = x + 2.0  # change const value so we'll not reuse plan
                return t1.relu()

            fn_2_jit = torch.jit.script(fn_2)
            self._run_helper(fn_2_jit, fn_2, x)

            # add node should have been merged into fusion
            self.assertGraphContains(fn_2_jit.graph_for(x), FUSION_GUARD)
            self.assertGraphContainsExactly(fn_2_jit.graph_for(x), 'aten::add', 0)

>>>>>>> 6bc0d02f

class TestPassManagerCudaFuser(JitTestCase):

    @unittest.skipIf(not RUN_CUDA, "requires CUDA")
    @unittest.skipIf(GRAPH_EXECUTOR != ProfilingMode.PROFILING,
                     "Requires fusion optimization pass to be effective")
    def test_context_manager_test(self):
        x = torch.randn(4, 8, dtype=torch.float, device="cuda")
        y = torch.randn(4, 8, dtype=torch.float, device="cuda")
        with torch.jit.fuser('fuser2'):
            with torch.jit.fuser('fuser2'):

                def t1(x, y):
                    o = x + y
                    o = o + 2.0
                    return o
                t_jit = torch.jit.script(t1)
                t_jit(x, y)
                t_jit(x, y)
                self.assertGraphContains(t_jit.graph_for(x, y), FUSION_GUARD)

            def t2(x, y):
                o = x + y
                o = o + 3.0
                return o
            t_jit_2 = torch.jit.script(t2)
            t_jit_2(x, y)
            t_jit_2(x, y)
            self.assertGraphContains(t_jit_2.graph_for(x, y), FUSION_GUARD)

        def t3(x, y):
            o = x + y
            o = o + 4.0
            return o
        t_jit_3 = torch.jit.script(t3)
        t_jit_3(x, y)
        t_jit_3(x, y)
        self.assertGraphContainsExactly(t_jit_3.graph_for(x, y), FUSION_GUARD, 0)

    @unittest.skipIf(not RUN_CUDA, "requires CUDA")
    def test_register_fuser(self):
        self.assertFalse(torch._C._jit_set_nvfuser_enabled(True))
        self.assertTrue(torch._C._jit_nvfuser_enabled())
        self.assertTrue(torch._C._jit_set_nvfuser_enabled(True))
        self.assertTrue(torch._C._jit_nvfuser_enabled())
        self.assertTrue(torch._C._jit_set_nvfuser_enabled(False))
        self.assertFalse(torch._C._jit_nvfuser_enabled())


if __name__ == '__main__':
    run_tests()<|MERGE_RESOLUTION|>--- conflicted
+++ resolved
@@ -3661,7 +3661,68 @@
             run(t)
 
     @unittest.skipIf(not RUN_CUDA, "requires CUDA")
-<<<<<<< HEAD
+    @unittest.skipIf(GRAPH_EXECUTOR != ProfilingMode.PROFILING,
+                     "Requires fusion optimization pass to be effective")
+    def test_overlapped_input(self):
+        x = torch.randn(8, device="cuda").as_strided((2, 4), (1, 1))
+
+        with nvfuser_singleton_fusion(True):
+            def t(x):
+                return x + 1.0
+
+            t_jit = torch.jit.script(t)
+            self._run_helper(t_jit, t, x)
+
+    @unittest.skipIf(not RUN_CUDA, "requires CUDA")
+    @unittest.skipIf(GRAPH_EXECUTOR != ProfilingMode.PROFILING,
+                     "Requires fusion optimization pass to be effective")
+    def test_skip_parser(self):
+        x = torch.randn(4, 12, device="cuda")
+
+        with nvfuser_singleton_fusion(True):
+            def fn(x):
+                t1 = x + 1.0
+                return t1.relu()
+
+            fn_jit = torch.jit.script(fn)
+            self._run_helper(fn_jit, fn, x)
+
+            # add node should have been merged into fusion
+            self.assertGraphContains(fn_jit.graph_for(x), FUSION_GUARD)
+            self.assertGraphContainsExactly(fn_jit.graph_for(x), 'aten::add', 0)
+
+            # flips skip parse for `aten::add`, following fusion should skip the
+            # add node
+            self.assertFalse(torch._C._jit_set_nvfuser_skip_node_kind("aten::add", True))
+
+            def fn_1(x):
+                t1 = x + 2.0  # change const value so we'll not reuse plan
+                return t1.relu()
+
+            fn_1_jit = torch.jit.script(fn_1)
+            self._run_helper(fn_1_jit, fn_1, x)
+
+            # add node should have been merged into fusion
+            self.assertGraphContains(fn_1_jit.graph_for(x), FUSION_GUARD)
+            self.assertGraphContainsExactly(fn_1_jit.graph_for(x), 'aten::add', 1)
+
+            # flips skip parse for `aten::add`, next fusion should fuse add node
+            self.assertTrue(torch._C._jit_set_nvfuser_skip_node_kind("aten::add", True))
+
+            def fn_2(x):
+                t1 = x + 2.0  # change const value so we'll not reuse plan
+                return t1.relu()
+
+            fn_2_jit = torch.jit.script(fn_2)
+            self._run_helper(fn_2_jit, fn_2, x)
+
+            # add node should have been merged into fusion
+            self.assertGraphContains(fn_2_jit.graph_for(x), FUSION_GUARD)
+            self.assertGraphContainsExactly(fn_2_jit.graph_for(x), 'aten::add', 0)
+
+    @unittest.skipIf(not RUN_CUDA, "requires CUDA")
+    @unittest.skipIf(GRAPH_EXECUTOR != ProfilingMode.PROFILING,
+                     "Requires fusion optimization pass to be effective")
     def test_nvfuser_comparison_callbacks_with_fallback(self):
         try:
             fused_result = None
@@ -3697,6 +3758,9 @@
         finally:
             torch._C._jit_nvfuser_clear_comparison_callback()
 
+    @unittest.skipIf(not RUN_CUDA, "requires CUDA")
+    @unittest.skipIf(GRAPH_EXECUTOR != ProfilingMode.PROFILING,
+                     "Requires fusion optimization pass to be effective")
     @unittest.skipIf(not RUN_CUDA, "requires CUDA")
     def test_nvfuser_comparison_callbacks_without_fallback(self):
         try:
@@ -3733,67 +3797,6 @@
             FileCheck().check("aten::add").run(graph_ir)
         finally:
             torch._C._jit_nvfuser_clear_comparison_callback()
-=======
-    @unittest.skipIf(GRAPH_EXECUTOR != ProfilingMode.PROFILING,
-                     "Requires fusion optimization pass to be effective")
-    def test_overlapped_input(self):
-        x = torch.randn(8, device="cuda").as_strided((2, 4), (1, 1))
-
-        with nvfuser_singleton_fusion(True):
-            def t(x):
-                return x + 1.0
-
-            t_jit = torch.jit.script(t)
-            self._run_helper(t_jit, t, x)
-
-    @unittest.skipIf(not RUN_CUDA, "requires CUDA")
-    @unittest.skipIf(GRAPH_EXECUTOR != ProfilingMode.PROFILING,
-                     "Requires fusion optimization pass to be effective")
-    def test_skip_parser(self):
-        x = torch.randn(4, 12, device="cuda")
-
-        with nvfuser_singleton_fusion(True):
-            def fn(x):
-                t1 = x + 1.0
-                return t1.relu()
-
-            fn_jit = torch.jit.script(fn)
-            self._run_helper(fn_jit, fn, x)
-
-            # add node should have been merged into fusion
-            self.assertGraphContains(fn_jit.graph_for(x), FUSION_GUARD)
-            self.assertGraphContainsExactly(fn_jit.graph_for(x), 'aten::add', 0)
-
-            # flips skip parse for `aten::add`, following fusion should skip the
-            # add node
-            self.assertFalse(torch._C._jit_set_nvfuser_skip_node_kind("aten::add", True))
-
-            def fn_1(x):
-                t1 = x + 2.0  # change const value so we'll not reuse plan
-                return t1.relu()
-
-            fn_1_jit = torch.jit.script(fn_1)
-            self._run_helper(fn_1_jit, fn_1, x)
-
-            # add node should have been merged into fusion
-            self.assertGraphContains(fn_1_jit.graph_for(x), FUSION_GUARD)
-            self.assertGraphContainsExactly(fn_1_jit.graph_for(x), 'aten::add', 1)
-
-            # flips skip parse for `aten::add`, next fusion should fuse add node
-            self.assertTrue(torch._C._jit_set_nvfuser_skip_node_kind("aten::add", True))
-
-            def fn_2(x):
-                t1 = x + 2.0  # change const value so we'll not reuse plan
-                return t1.relu()
-
-            fn_2_jit = torch.jit.script(fn_2)
-            self._run_helper(fn_2_jit, fn_2, x)
-
-            # add node should have been merged into fusion
-            self.assertGraphContains(fn_2_jit.graph_for(x), FUSION_GUARD)
-            self.assertGraphContainsExactly(fn_2_jit.graph_for(x), 'aten::add', 0)
-
->>>>>>> 6bc0d02f
 
 class TestPassManagerCudaFuser(JitTestCase):
 
