--- conflicted
+++ resolved
@@ -170,11 +170,7 @@
   # JIT C++ extensions require ninja, so put it into PATH.
   export PATH="/var/lib/jenkins/.local/bin:$PATH"
   if [[ "$BUILD_ENVIRONMENT" == *py3* ]]; then
-<<<<<<< HEAD
-    pip install -q --user onnxruntime==1.6.0
-=======
     pip install -q --user onnxruntime==1.7.0
->>>>>>> 078fadaa
   fi
   "$ROOT_DIR/scripts/onnx/test.sh"
 fi