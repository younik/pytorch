--- conflicted
+++ resolved
@@ -20,11 +20,7 @@
   exec "$(dirname "${BASH_SOURCE[0]}")/build-mobile.sh" "$@"
 fi
 
-<<<<<<< HEAD
-if [[ "$BUILD_ENVIRONMENT" == *linux-xenial-cuda11.3* ]]; then
-=======
 if [[ "$BUILD_ENVIRONMENT" == *linux-xenial-cuda11.3* || "$BUILD_ENVIRONMENT" == *linux-bionic-cuda11.5* ]]; then
->>>>>>> e6c435bf
   # Enabling DEPLOY build (embedded torch python interpreter, experimental)
   # only on one config for now, can expand later
   export USE_DEPLOY=ON
