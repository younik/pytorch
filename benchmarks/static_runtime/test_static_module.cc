#include <gtest/gtest.h>
#include <torch/csrc/jit/ir/alias_analysis.h>
#include <torch/csrc/jit/ir/irparser.h>
#include <torch/csrc/jit/runtime/static/ProcessedNodeInputs.h>
#include <torch/csrc/jit/runtime/static/fusion.h>
#include <torch/csrc/jit/runtime/static/impl.h>
#include <torch/csrc/jit/runtime/static/memory_planner.h>
#include <torch/csrc/jit/runtime/static/ops.h>
#include <torch/csrc/jit/runtime/static/passes.h>
#include <memory>

#include "deep_wide_pt.h"
#include "test_utils.h"

using namespace torch;
using namespace torch::jit;
using namespace torch::jit::test;

C10_DECLARE_bool(static_runtime_disable_debug_memory_overlap_check);

namespace {

StaticModule makeStaticModuleFromScript(const std::string& script) {
  Module m("module");
  m.define(script);
  return StaticModule(m);
}

bool testCanEnableStaticRuntime(const std::string& jit_script) {
  script::Module module("module");
  module.define(jit_script);

  Method method = module.get_method("forward");
  auto graph = module.get_method("forward").graph();

  // here we do not freeze graph
  return canEnableStaticRuntime(graph);
}

bool testModuleHasOp(const std::string& jit_script, const char* op_name) {
  script::Module module("module");
  module.define(jit_script);

  return forwardHasOp(module, op_name);
}

const auto reshape_inplace_script = R"JIT(
  def forward(self, inp: Tensor, shape: List[int]):
      a = inp + inp
      b = a.reshape(shape)
      c = b.sigmoid_()
      d = c + c
      e = a + a
      f = b + b
      return (d, e, f)
)JIT";

const auto reshape_inplace_script_1 = R"JIT(
  def forward(self, inp: Tensor, shape: List[int], flag: bool):
    if flag:
      a = inp + inp
      b = a.reshape(shape)
      c = b.sigmoid()
    else:
      a = inp * inp
      b = a.sigmoid_()
      c = b.reshape(shape)
    d = c + c
    e = a + a
    f = b + b
    return (d, e, f)
)JIT";

const auto sigmoid_inplace_script = R"JIT(
  def forward(self, inp: Tensor):
      a = torch.sigmoid(inp, out=inp).clone()
      return (a)
)JIT";

const auto sigmoid_out_script = R"JIT(
  def forward(self, inp: Tensor):
      a = inp + inp
      b = torch.sigmoid(inp, out=a).clone()
      return (b)
)JIT";

} // namespace

// Test that StaticModule::value_group groups values of the graph into
// 1) Inputs/Constants and their aliases 2) Outputs and their aliases.
TEST(StaticModule, ValueGroup) {
  const std::string src = R"IR(
    graph(%input0 : Tensor, %input1 : Tensor):
      # Constants.
      %0 : int = prim::Constant[value=1]()
      # Internal values.
      %1 : Tensor = aten::add(%input0, %input1, %0)
      # This includes aliases of output.
      %2 : Tensor = aten::add(%input0, %1, %0)
      # This includes output.
      %3 : (Tensor) = prim::TupleConstruct(%2)
      return (%3)
    )IR";
  auto input_graph = std::make_shared<torch::jit::Graph>();
  torch::jit::parseIR(src, input_graph.get());
  torch::jit::StaticModule sm(input_graph);
  const Graph& graph = sm.graph();
  std::vector<const Node*> nodes(graph.nodes().begin(), graph.nodes().end());
  auto* root_block = sm.root_block();
  const auto& value_group = sm.block_info(root_block).value_group();

  std::vector<const Value*> expected_input_aliases{
      graph.inputs()[0], graph.inputs()[1], nodes[0]->output()};
  for (auto* value : expected_input_aliases) {
    EXPECT_TRUE(value_group.isExternalAlias(value));
  }

  std::vector<const Value*> expected_output_aliases{
      graph.outputs()[0], nodes[2]->output()};
  for (auto* value : expected_output_aliases) {
    EXPECT_TRUE(value_group.isOutputAlias(value));
  }
  EXPECT_FALSE(value_group.isAlwaysAlive(nodes[1]->output()));
  EXPECT_TRUE(value_group.isAlwaysAlive(graph.inputs()[0]));
  EXPECT_TRUE(value_group.isAlwaysAlive(graph.inputs()[1]));
  EXPECT_TRUE(value_group.isAlwaysAlive(graph.outputs()[0]));
}

TEST(StaticModule, IsOptimizableContainerType_NonOptimizableInputs) {
  // Cannot use out variants for list/tuple construction here because
  // inputs are not produced by nodes with out variants.
  const std::string src = R"JIT(
        def forward(self, a, b):
            a_alias = a.view(a.size())
            non_optimizable_list = [a_alias]
            non_optimizable_tuple = (b, )
            return non_optimizable_list, non_optimizable_tuple
    )JIT";

  auto sm = makeStaticModuleFromScript(src);
  const auto& graph = sm.graph();
  auto* root_block = sm.root_block();
  const auto& block_info = sm.block_info(root_block);

  for (const Node* n : graph.nodes()) {
    EXPECT_FALSE(block_info.node_is_optimizable_container_type(n));
  }
}

TEST(StaticModule, IsOptimizableContainerType_WrongType) {
  // Cannot use out variants for list/tuple construction here because
  // types are not Tensors
  const std::string src = R"JIT(
        def forward(self, x: int, y: int):
            a = 1 + x
            b = 2 + y
            non_optimizable_list = [a]
            non_optimizable_tuple = (b, )
            return non_optimizable_list, non_optimizable_tuple
    )JIT";

  auto sm = makeStaticModuleFromScript(src);
  const auto& graph = sm.graph();
  auto* root_block = sm.root_block();
  const auto& block_info = sm.block_info(root_block);

  for (const Node* n : graph.nodes()) {
    EXPECT_FALSE(block_info.node_is_optimizable_container_type(n));
  }
}

TEST(StaticModule, IsOptimizableContainerType_CanUseOutVariant) {
  // This container should be optimizable since aten::add has an
  // out variant the container contains Tensors.
  const std::string src = R"JIT(
        def forward(self, x):
            a = torch.relu(x)
            optimizable_list = [a]
            return optimizable_list
    )JIT";
  auto sm = makeStaticModuleFromScript(src);
  const auto& graph = sm.graph();
  auto* root_block = sm.root_block();
  const auto& block_info = sm.block_info(root_block);

  for (const Node* n : graph.nodes()) {
    if (n->kind() == c10::prim::ListConstruct) {
      EXPECT_TRUE(block_info.node_is_optimizable_container_type(n));
    } else {
      EXPECT_FALSE(block_info.node_is_optimizable_container_type(n));
    }
  }
}

// Test operator() with rvalue inputs
TEST(StaticModule, RValueInputs) {
  const std::string src = R"JIT(
    def forward(self, x):
        y = torch.relu(x)
        return y.clone()
  )JIT";
  auto sm = makeStaticModuleFromScript(src);

  std::vector<IValue> input{at::randn({1})};

  auto expected = sm(input, {});
  auto actual = sm(std::move(input), {});

  EXPECT_TRUE(expected.isTensor());
  EXPECT_TRUE(actual.isTensor());
  EXPECT_TRUE(expected.toTensor().equal(actual.toTensor()));
}

TEST(StaticRuntime, ModuleHasOp) {
  EXPECT_TRUE(testModuleHasOp(reshape_inplace_script, "aten::sigmoid_"));
  EXPECT_TRUE(testModuleHasOp(reshape_inplace_script_1, "aten::reshape"));
  EXPECT_TRUE(testModuleHasOp(sigmoid_inplace_script, "aten::clone"));
  EXPECT_FALSE(testModuleHasOp(reshape_inplace_script_1, "aten::add_"));
}

TEST(StaticRuntime, ReplaceWithCopy_replaces_reshape) {
  auto ExpectToReplaceWithCopy = [](const std::string& jit_script) {
    auto graph = getGraphFromScript(jit_script);
    EXPECT_TRUE(graphHasOp(graph, "aten::reshape"));
    EXPECT_FALSE(graphHasOp(graph, "static_runtime::reshape_copy"));

    ReplaceWithCopy(graph);

    // aten::reshape -> static_runtime::reshape_copy
    EXPECT_FALSE(graphHasOp(graph, "aten::reshape"));
    EXPECT_TRUE(graphHasOp(graph, "static_runtime::reshape_copy"));
  };

  ExpectToReplaceWithCopy(R"JIT(
    def forward(self, inp: Tensor, shape: List[int]):
        a = inp.reshape(shape)
        return (a)
  )JIT");
  ExpectToReplaceWithCopy(R"JIT(
    def forward(self, inp: Tensor, shape: List[int]):
        a = inp * 2
        b = inp * 3
        c = inp.reshape(shape)
        return (a, b, c)
  )JIT");
  ExpectToReplaceWithCopy(R"JIT(
    def forward(self, cond: bool, x):
        if cond:
            y = x.reshape(x.shape)
        else:
            y = x.clone()
        return y.clone()
  )JIT");
}

TEST(
    StaticRuntime,
    ReplaceWithCopy_does_not_replace_reshape_if_input_has_writters) {
  auto ExpectNotToReplaceWithCopy = [](const std::string& jit_script) {
    auto graph = getGraphFromScript(jit_script);
    EXPECT_TRUE(graphHasOp(graph, "aten::reshape"));
    EXPECT_FALSE(graphHasOp(graph, "static_runtime::reshape_copy"));

    ReplaceWithCopy(graph);

    // No Replacement
    EXPECT_TRUE(graphHasOp(graph, "aten::reshape"));
    EXPECT_FALSE(graphHasOp(graph, "static_runtime::reshape_copy"));
  };

  ExpectNotToReplaceWithCopy(R"JIT(
    def forward(self, inp: Tensor, shape: List[int]):
        a = inp.reshape(shape)
        inp *= 2
        return (a)
  )JIT");
  ExpectNotToReplaceWithCopy(R"JIT(
    def forward(self, inp: Tensor, shape: List[int]):
        a = inp.reshape(shape)
        a *= 2
        return (a)
  )JIT");
  ExpectNotToReplaceWithCopy(R"JIT(
    def forward(self, inp: Tensor, inp2: Tensor, shape: List[int]):
        a = inp.reshape(shape)
        a *= 2
        b = a.reshape(shape)
        return (b)
  )JIT");
  ExpectNotToReplaceWithCopy(R"JIT(
    def forward(self, inp: Tensor, shape: List[int]):
        a = inp.reshape(shape)
        b = a.reshape(shape)
        c = b.reshape(shape)
        d = c.reshape(shape)
        e = b.sigmoid_()
        return (d)
  )JIT");
  ExpectNotToReplaceWithCopy(reshape_inplace_script);
}

TEST(StaticRuntime, CanEnableStaticRuntime) {
  const auto while_script = R"JIT(
    def forward(self, a: Tensor, x: int):
        c = 0
        while c < x:
            a = a * a
            c += 2
        return a
  )JIT";

  const auto for_script = R"JIT(
    def forward(self, a: Tensor, x: int):
        for c in range(x):
            a = a * a
        return a
  )JIT";

  const auto if_script = R"JIT(
    def forward(self, a: Tensor, b: bool):
        if b:
            return a
        else:
            return a * a
  )JIT";

  const auto is_script_tensors = R"JIT(
    def forward(self, a: Tensor, b: Tensor):
        return a is b
  )JIT";

  const auto is_script_none = R"JIT(
    def forward(self, a: Optional[Tensor]):
        return a is None
  )JIT";

  const auto is_not_script_tensors = R"JIT(
    def forward(self, a: Tensor, b: Tensor):
        return a is not b
  )JIT";

  const auto is_not_script_none = R"JIT(
    def forward(self, a: Optional[Tensor]):
        return a is not None
  )JIT";

  EXPECT_TRUE(testCanEnableStaticRuntime(reshape_inplace_script));
  EXPECT_TRUE(testCanEnableStaticRuntime(for_script));
  EXPECT_TRUE(testCanEnableStaticRuntime(while_script));
  EXPECT_TRUE(testCanEnableStaticRuntime(if_script));
  EXPECT_FALSE(testCanEnableStaticRuntime(is_script_tensors));
  EXPECT_TRUE(testCanEnableStaticRuntime(is_script_none));
  EXPECT_FALSE(testCanEnableStaticRuntime(is_not_script_tensors));
  EXPECT_TRUE(testCanEnableStaticRuntime(is_not_script_none));
}

TEST(StaticRuntime, NestedOutput) {
  // dict of tuple of list
  const auto nested_output_script_0 = R"JIT(
    def forward(self, a, b):
      c = (a + b).relu().nan_to_num().float()
      d = a.flatten().nan_to_num() * b.flatten().nan_to_num()
      e = d.float().relu()
      f = ([c], [d])
      g = ([e], [f])
      return ({"prediction":(f, g)})
  )JIT";

  // tuple of lists
  const auto nested_output_script_1 = R"JIT(
    def forward(self, a, b):
      c = (a + b).relu().nan_to_num().float()
      d = a.flatten().nan_to_num() * b.flatten().nan_to_num()
      e = d.float().relu()
      f = [c]
      g = [e]
      return (f, g)
  )JIT";

  // list of tuple of dict
  const auto nested_output_script_2 = R"JIT(
    def forward(self, a, b):
      c = (a + b).relu().nan_to_num().float()
      d = b * c
      e = a.flatten().nan_to_num() * b.flatten().nan_to_num()
      f = e.float().relu()
      g = ({"d": d}, {"b": b})
      h = ({"e": e}, {"f": f})
      return [g, h]
  )JIT";

  // lit of dict
  const auto nested_output_script_3 = R"JIT(
    def forward(self, a, b):
      c = (a + b).relu().nan_to_num().float()
      d = b * c
      e = a.flatten().nan_to_num() * b.flatten().nan_to_num()
      f = e.float().relu()
      g = {"d": d, "b": b}
      h = {"e": e, "f": f}
      return [g, h]
  )JIT";

  auto run_test = [&](std::vector<int64_t> shapes) {
    auto a = at::randn(shapes);
    auto b = at::randn(shapes);

    std::vector<IValue> args{a, b};
    testStaticRuntime(nested_output_script_0, args);
    testStaticRuntime(nested_output_script_1, args);
    testStaticRuntime(nested_output_script_2, args);
    testStaticRuntime(nested_output_script_3, args);

    if (shapes.size() > 0 && shapes[0] != 0) {
      shapes[0] *= 3;
      testStaticRuntime(
          nested_output_script_0, args, {at::randn(shapes), at::randn(shapes)});
      testStaticRuntime(
          nested_output_script_1, args, {at::randn(shapes), at::randn(shapes)});
    }
  };
  run_test({2, 3, 1, 2});
  run_test({2, 6});
}

// test memory reuse
TEST(StaticRuntime, LongModel) {
  torch::jit::Module mod = getLongScriptModel();
  auto a = torch::randn({2, 2});
  auto b = torch::randn({2, 2});
  auto c = torch::randn({2, 2});

  // run jit graph executor
  std::vector<at::IValue> input_ivalues({a, b, c});
  at::Tensor output_1 = mod.forward(input_ivalues).toTensor();

  // run static runtime
  std::vector<c10::IValue> input_tensors({a, b, c});
  torch::jit::StaticModule smod(mod);
  at::Tensor output_2 = smod(input_tensors, {}).toTensor();
  smod.runtime().check_for_memory_leak();
  EXPECT_TRUE(torch::allclose(output_1, output_2, 1e-6));
}

TEST(StaticRuntime, TrivialModel) {
  torch::jit::Module mod = getTrivialScriptModel();
  auto a = torch::randn({2, 2});
  auto b = torch::randn({2, 2});
  auto c = torch::randn({2, 2});

  // run jit graph executor
  std::vector<at::IValue> input_ivalues({a, b, c});
  at::Tensor output_1 = mod.forward(input_ivalues).toTensor();

  // run static runtime
  std::vector<c10::IValue> input_tensors({a, b, c});
  torch::jit::StaticModule smod(mod);
  at::Tensor output_2 = smod(input_tensors, {}).toTensor();
  smod.runtime().check_for_memory_leak();
  EXPECT_TRUE(torch::allclose(output_1, output_2, 1e-6));
}

TEST(StaticRuntime, DeepWide) {
  const int embedding_size = 32;
  const int num_features = 50;
  torch::jit::Module mod = getDeepAndWideSciptModel();
  torch::jit::StaticModule smod(mod);

  for (int batch_size : {1, 8, 32}) {
    for (int i = 0; i < 2; ++i) {
      auto ad_emb_packed = torch::randn({batch_size, 1, embedding_size});
      auto user_emb = torch::randn({batch_size, 1, embedding_size});
      auto wide = torch::randn({batch_size, num_features});

      // run jit graph executor
      std::vector<at::IValue> inputs({ad_emb_packed, user_emb, wide});
      auto output_1 = getTensor(mod.forward(inputs));

      // run static runtime
      std::vector<c10::IValue> input_tensors({ad_emb_packed, user_emb, wide});
      auto outputs = smod(input_tensors, {}).toTupleRef().elements();
      ASSERT_TRUE(outputs.size() > 0);
      at::Tensor output_2 = outputs[0].toTensor();
      smod.runtime().check_for_memory_leak();
      EXPECT_TRUE(torch::allclose(output_1, output_2, 1e-6));
    }
  }
}

TEST(StaticRuntime, KWargsAPI_1) {
  const int embedding_size = 32;
  const int num_features = 50;
  auto module = getDeepAndWideSciptModel();
  torch::jit::StaticModule smod(module);

  for (int batch_size : {1, 8, 32}) {
    for (int i = 0; i < 2; ++i) {
      auto ad_emb_packed = torch::randn({batch_size, 1, embedding_size});
      auto user_emb = torch::randn({batch_size, 1, embedding_size});
      auto wide = torch::randn({batch_size, num_features});
      {
        std::vector<at::IValue> inputs({ad_emb_packed, user_emb, wide});

        // run jit graph executor
        at::Tensor output_1 = getTensor(module.forward(inputs));

        // run static runtime
        c10::IValue output_ivalue = smod(inputs, {});
        smod.runtime().check_for_memory_leak();

        at::Tensor output_2 = getTensor(output_ivalue);
        EXPECT_TRUE(torch::allclose(output_1, output_2, 1e-6));

        // check for output aliasing
        EXPECT_EQ(output_ivalue.use_count(), 1);
        output_ivalue = IValue();

        EXPECT_EQ(output_2.getIntrusivePtr().use_count(), 1);
      }

      // check for input aliasing (deep & wide does not have ops
      // that create aliases of input tensors)
      EXPECT_EQ(ad_emb_packed.getIntrusivePtr().use_count(), 1);
      EXPECT_EQ(user_emb.getIntrusivePtr().use_count(), 1);
      EXPECT_EQ(wide.getIntrusivePtr().use_count(), 1);
    }
  }
}

TEST(StaticRuntime, KWargsAPI_2) {
  const int embedding_size = 32;
  const int num_features = 50;
  auto module = getDeepAndWideSciptModel();
  torch::jit::StaticModule smod(module);

  for (int batch_size : {1, 8, 32}) {
    for (int i = 0; i < 2; ++i) {
      auto ad_emb_packed = torch::randn({batch_size, 1, embedding_size});
      auto user_emb = torch::randn({batch_size, 1, embedding_size});
      auto wide = torch::randn({batch_size, num_features});
      {
        // run jit graph executor
        std::vector<at::IValue> args({ad_emb_packed, user_emb, wide});
        at::Tensor output_1 = getTensor(module.forward(args));

        std::unordered_map<std::string, c10::IValue> kwargs(
            {{"ad_emb_packed", ad_emb_packed},
             {"user_emb", user_emb},
             {"wide", wide}});

        // run static runtime
        c10::IValue output_ivalue = smod(std::vector<IValue>{}, kwargs);
        smod.runtime().check_for_memory_leak();

        at::Tensor output_2 = getTensor(output_ivalue);
        EXPECT_TRUE(torch::allclose(output_1, output_2, 1e-6));

        // check for output aliasing
        EXPECT_EQ(output_ivalue.use_count(), 1);
        output_ivalue = IValue();

        EXPECT_EQ(output_2.getIntrusivePtr().use_count(), 1);
      }

      EXPECT_EQ(ad_emb_packed.getIntrusivePtr().use_count(), 1);
      EXPECT_EQ(user_emb.getIntrusivePtr().use_count(), 1);
      EXPECT_EQ(wide.getIntrusivePtr().use_count(), 1);
    }
  }
}

TEST(StaticRuntime, KWargsAPI_Optional) {
  const auto src = R"JIT(
    def forward(self, x, y, z: Optional[Tensor] = None):
        return x + y
  )JIT";

  torch::jit::Module mod("mod");
  mod.define(src);
  torch::jit::StaticModule smod(mod);
  const auto kwargs = std::unordered_map<std::string, IValue>{
      {"x", at::randn({1})}, {"y", at::randn({1})}};

  auto expected = mod.forward({}, kwargs).toTensor();
  auto actual = smod({}, kwargs).toTensor();

  EXPECT_TRUE(expected.equal(actual));
}

TEST(StaticRuntime, CleanUpMemory) {
  const int embedding_size = 32;
  const int num_features = 50;
  torch::jit::Module mod = getDeepAndWideSciptModel();

  for (auto enable_out_variant : {true, false}) {
    for (auto optimize_memory : {true, false}) {
      for (auto manage_output_tensors : {true, false}) {
        if (manage_output_tensors && !enable_out_variant) {
          // when manage_output_tensors is enabled, enable_out_variant
          // must be enabled too
          continue;
        }
        if (optimize_memory && !enable_out_variant) {
          // when optimize_memory is enabled, enable_out_variant must be
          // enabled too
          continue;
        }
        VLOG(1) << "enable_out_variant: " << enable_out_variant
                << ", optimize_memory: " << optimize_memory
                << ", manage_output_tensors: " << manage_output_tensors;
        torch::jit::StaticModuleOptions opts{
            enable_out_variant, optimize_memory, manage_output_tensors};
        torch::jit::StaticModule smod(mod, false, opts);
        torch::jit::StaticRuntime runtime(smod);

        for (int batch_size : {1, 8, 32}) {
          for (int i = 0; i < 2; ++i) {
            auto ad_emb_packed = torch::randn({batch_size, 1, embedding_size});
            auto user_emb = torch::randn({batch_size, 1, embedding_size});
            auto wide = torch::randn({batch_size, num_features});

            // run jit graph executor
            std::vector<at::IValue> inputs({ad_emb_packed, user_emb, wide});
            auto output_1 = getTensor(mod.forward(inputs));

            // run static runtime
            std::vector<c10::IValue> input_tensors(
                {ad_emb_packed, user_emb, wide});
            auto outputs = runtime(input_tensors, {}).toTupleRef().elements();
            ASSERT_TRUE(outputs.size() > 0);
            auto output_2 = outputs[0].toTensor();
            runtime.check_for_memory_leak();
            EXPECT_TRUE(torch::allclose(output_1, output_2, 1e-6));
            if (manage_output_tensors) {
              runtime.deallocateOutputTensors();
              runtime.checkOutputTensorMemoryLeaks();
            }
          }
        }
      }
    }
  }
}

TEST(StaticRuntime, ManageOutputTensors) {
  const std::string test_graph = R"IR(
    graph(%0 : Tensor):
      # With manage_output_tensor enabled, this tensor is managed.
      %1 : Tensor = aten::abs(%0)
      # The output container object is never managed.
      %2 : (Tensor) = prim::TupleConstruct(%1)
      return (%2)
  )IR";
  auto a = at::randn({2, 2});
  auto b = at::randn({3, 6});
  std::vector<at::IValue> args{a};
  std::vector<at::IValue> args2{b};
  testStaticRuntime(test_graph, args);
  testStaticRuntime(test_graph, args, args2);
}

TEST(
    StaticRuntime,
    ManageOutputTensorsReturnsOutputContainingManagedOutputTensor) {
  const std::string test_graph = R"IR(
    graph(%0 : Tensor):
      # With manage_output_tensor enabled, this tensor is managed.
      %1 : Tensor = aten::abs(%0)
      # The output container object is never managed.
      %2 : (Tensor) = prim::TupleConstruct(%1)
      return (%2)
  )IR";
  auto g = std::make_shared<torch::jit::Graph>();
  torch::jit::parseIR(test_graph, g.get());
  torch::jit::StaticModuleOptions opts{
      /*enable_out_variant=*/true,
      /*optimize_memory=*/true,
      /*manage_output_tensors=*/true};
  auto a = at::randn({2, 2});
  std::vector<at::IValue> args{a};
  torch::jit::StaticModule smod(g, opts);
  torch::jit::StaticRuntime runtime(smod);
  // Profile run.
  {
    IValue tuple = runtime(args, {});
    ASSERT_TRUE(tuple.isTuple());
    ASSERT_EQ(tuple.toTupleRef().elements().size(), 1);
    // Do not manage intput value.
    EXPECT_FALSE(runtime.isManagedOutputTensor(args[0]));
    // Do not manage direct output value.
    EXPECT_FALSE(runtime.isManagedOutputTensor(tuple));
    IValue element = tuple.toTupleRef().elements()[0];
    // Tensor to be managed, but not yet from the profile run.
    EXPECT_FALSE(runtime.isManagedOutputTensor(element));
    tuple = IValue();
    runtime.deallocateOutputTensors();
    runtime.checkOutputTensorMemoryLeaks();
  }
  // Second run that manages output tensors.
  {
    IValue tuple = runtime(args, {});
    ASSERT_TRUE(tuple.isTuple());
    ASSERT_EQ(tuple.toTupleRef().elements().size(), 1);
    // Do not manage intput value.
    EXPECT_FALSE(runtime.isManagedOutputTensor(args[0]));
    // Do not manage direct output value.
    EXPECT_FALSE(runtime.isManagedOutputTensor(tuple));
    IValue element = tuple.toTupleRef().elements()[0];
    // Tensor to be managed, but not yet from the profile run.
    EXPECT_TRUE(runtime.isManagedOutputTensor(element));
    tuple = IValue();
    runtime.deallocateOutputTensors();
    runtime.checkOutputTensorMemoryLeaks();
  }
}

TEST(StaticRuntime, ManageOutputTensorsWithDeallocateOutputTensors) {
  const int embedding_size = 32;
  const int num_features = 50;
  torch::jit::Module mod = getDeepAndWideSciptModel();

  torch::jit::StaticModuleOptions opts{
      /*enable_out_variant=*/true,
      /*optimize_memory=*/true,
      /*manage_output_tensors=*/true};
  torch::jit::StaticModule smod(mod, false, opts);
  torch::jit::StaticRuntime runtime(smod);
  // Reenter the runtime with the input with the same shape/different shapes.
  for (int batch_size : {8, 8, 24, 8}) {
    auto ad_emb_packed = torch::randn({batch_size, 1, embedding_size});
    auto user_emb = torch::randn({batch_size, 1, embedding_size});
    auto wide = torch::randn({batch_size, num_features});
    std::vector<c10::IValue> input_tensors({ad_emb_packed, user_emb, wide});
    runtime(input_tensors, {});
    runtime.check_for_memory_leak();
    runtime.deallocateOutputTensors();
    runtime.checkOutputTensorMemoryLeaks();
  }
}

TEST(StaticRuntime, ManageOutputTensorsWithoutDeallocateOutputTensors) {
  const int embedding_size = 32;
  const int num_features = 50;
  torch::jit::Module mod = getDeepAndWideSciptModel();

  torch::jit::StaticModuleOptions opts{
      /*enable_out_variant=*/true,
      /*optimize_memory=*/true,
      /*manage_output_tensors=*/true};
  torch::jit::StaticModule smod(mod, false, opts);
  torch::jit::StaticRuntime runtime(smod);
  int batch_size = 8;
  auto ad_emb_packed = torch::randn({batch_size, 1, embedding_size});
  auto user_emb = torch::randn({batch_size, 1, embedding_size});
  auto wide = torch::randn({batch_size, num_features});
  std::vector<c10::IValue> input_tensors({ad_emb_packed, user_emb, wide});
  // Profile run.
  runtime(input_tensors, {});
  runtime.deallocateOutputTensors();
  // Run again to allocate output Tensors without deallocating them.
  runtime(input_tensors, {});
  // Memory leak checking fails.
  EXPECT_THROW(runtime.checkOutputTensorMemoryLeaks(), std::exception);
  // Calling the runtime without deallocation fails too.
  EXPECT_THROW(runtime(input_tensors, {}), std::exception);
  // After deallocation, everything works fine.
  runtime.deallocateOutputTensors();
  runtime.checkOutputTensorMemoryLeaks();
  runtime(input_tensors, {});
}

TEST(StaticRuntime, DisableManageOutputTensors) {
  const std::string test_graph = R"IR(
    graph(%0 : Tensor):
      # With manage_output_tensor enabled, this tensor is managed.
      %1 : Tensor = aten::abs(%0)
      # The output container object is never managed.
      %2 : (Tensor) = prim::TupleConstruct(%1)
      return (%2)
  )IR";
  auto g = std::make_shared<torch::jit::Graph>();
  torch::jit::parseIR(test_graph, g.get());
  torch::jit::StaticModuleOptions opts{
      /*enable_out_variant=*/true,
      /*optimize_memory=*/true,
      /*manage_output_tensors=*/true};
  auto a = at::randn({2, 2});
  std::vector<at::IValue> args{a};
  torch::jit::StaticModule smod(g, opts);
  torch::jit::StaticRuntime runtime(smod);
  // Profile run.
  {
    IValue tuple = runtime(args, {});
    IValue element = tuple.toTupleRef().elements()[0];
    EXPECT_FALSE(runtime.isManagedOutputTensor(element));
    tuple = IValue();
    runtime.deallocateOutputTensors();
    runtime.checkOutputTensorMemoryLeaks();
  }
  // Second run that manages output tensors.
  {
    IValue tuple = runtime(args, {});
    IValue element = tuple.toTupleRef().elements()[0];
    EXPECT_TRUE(runtime.isManagedOutputTensor(element));
    tuple = IValue();
    runtime.deallocateOutputTensors();
    runtime.checkOutputTensorMemoryLeaks();
  }

  // Reset the runtime and start profiling again.
  runtime.disableManageOutputTensors();

  IValue copied_output_tensor;
  IValue original_output_tensor;
  // New profile run.
  {
    IValue tuple = runtime(args, {});
    IValue element = tuple.toTupleRef().elements()[0];
    EXPECT_FALSE(runtime.isManagedOutputTensor(element));
    copied_output_tensor = element.deepcopy();
    original_output_tensor = element;
    tuple = IValue();
    // No-op since manage_output_tensor is disabled now.
    runtime.deallocateOutputTensors();
    runtime.checkOutputTensorMemoryLeaks();
  }
  // Ensure that `original_output_tensor` is no longer managed: even after
  // calling `runtime.deallocateOutputTensors();` `original_output_tensor` still
  // contains a valid value.
  EXPECT_TRUE(
      original_output_tensor.toTensor().equal(copied_output_tensor.toTensor()));

  // Ensure that the second optimized run does not manage the output tensor
  // either.
  {
    IValue tuple = runtime(args, {});
    IValue element = tuple.toTupleRef().elements()[0];
    EXPECT_FALSE(runtime.isManagedOutputTensor(element));
    copied_output_tensor = element.deepcopy();
    original_output_tensor = element;
    tuple = IValue();
    // No-op since manage_output_tensor is disabled now.
    runtime.deallocateOutputTensors();
    runtime.checkOutputTensorMemoryLeaks();
  }
  // Ensure that `original_output_tensor` is no longer managed: even after
  // calling `runtime.deallocateOutputTensors();` `original_output_tensor` still
  // contains a valid value.
  EXPECT_TRUE(
      original_output_tensor.toTensor().equal(copied_output_tensor.toTensor()));
}

TEST(StaticRuntime, FusionPass) {
  const int embedding_size = 32;
  const int num_features = 50;
  for (int batch_size : {1, 8, 32}) {
    for (int i = 0; i < 2; ++i) {
      torch::jit::Module module = getDeepAndWideSciptModel();
      auto ad_emb_packed = torch::randn({batch_size, 1, embedding_size});
      auto user_emb = torch::randn({batch_size, 1, embedding_size});
      auto wide = torch::randn({batch_size, num_features});

      // run jit graph executor
      std::vector<at::IValue> inputs({ad_emb_packed, user_emb, wide});
      auto output_1 = getTensor(module.forward(inputs));

      Method method = module.get_method("forward");
      auto graph = method.graph();
      fuseStaticSubgraphs(graph, 2);
      bool hit = false;
      for (const auto& n : module.get_method("forward").graph()->nodes()) {
        if (n->kind() == torch::jit::prim::StaticSubgraph) {
          hit = true;
        }
      }
      EXPECT_TRUE(hit);
      auto output_2 = getTensor(module.forward(inputs));
      EXPECT_TRUE(torch::allclose(output_1, output_2, 1e-6));
    }
  }
}

static ProcessedNodeInputs createProcessedNodeInputs(
    c10::ArrayRef<uint16_t> inputs) {
  ProcessedNodeInputs result(inputs.size());
  for (const auto idx : c10::irange(inputs.size())) {
    result[idx] = inputs[idx];
  }
  return result;
}

TEST(
    ProcessedNode,
    VerifyNoMemoryOverlapWithImmutableInputsWithImmutableArguments) {
  const auto sigmoid_script = R"JIT(
    def forward(self, inp: Tensor):
        b = torch.sigmoid(inp).clone()
        return (b)
  )JIT";
  script::Module module("module");
  // Not using out= variant.
  module.define(sigmoid_script);
  torch::jit::StaticModule smodule(module);
  Node* sigmoid_node = getNodeWithKind(smodule, "aten::sigmoid");
  std::array<IValue, 2> values = {torch::randn({2, 3}), torch::randn({3, 1})};
  ProcessedFunction fn(
      sigmoid_node,
      /*enable_out_variant=*/true,
      /*check_memory_overlap=*/false);
  StaticNodeInfo static_node_info(
      sigmoid_node, &fn, createProcessedNodeInputs({0}), 1);
  ProcessedNode pnode(static_node_info, values.data());
  EXPECT_TRUE(pnode.verify_no_memory_overlap(/* force_check*/ true));

  pnode.Output(0) = values[0];
  EXPECT_FALSE(pnode.verify_no_memory_overlap(/* force_check*/ true));
}

TEST(ProcessedNode, VerifyNoMemoryOverlapWithImmutableInputsWithInplaceOps) {
  script::Module module("module");
  // Using out= variant.
  module.define(sigmoid_inplace_script);
  torch::jit::StaticModule smodule(module);
  Node* sigmoid_node = getNodeWithKind(smodule, "aten::sigmoid");
  std::array<IValue, 2> values = {torch::randn({2, 3}), torch::randn({3, 1})};
  ProcessedFunction fn(
      sigmoid_node,
      /*enable_out_variant=*/true,
      /*check_memory_overlap=*/false);
  StaticNodeInfo static_node_info(
      sigmoid_node, &fn, createProcessedNodeInputs({0}), 1);
  ProcessedNode pnode(static_node_info, values.data());

  ASSERT_EQ(&pnode.Output(0), &values[1]);
  EXPECT_TRUE(pnode.verify_no_memory_overlap());

  pnode.Output(0) = values[0];
  EXPECT_TRUE(pnode.verify_no_memory_overlap());
}

TEST(ProcessedNode, VerifyNoMemoryOverlapWithOverlappingOutputs) {
  auto g = std::make_shared<torch::jit::Graph>();
  torch::jit::parseIR(
      R"IR(
    graph(%0):
      %1 : Tensor, %2 : Tensor = prim::ListUnpack(%0)
      return (%1, %2))IR",
      g.get());
  torch::jit::StaticModule smodule(g);
  Node* list_unpack_node = getNodeWithKind(smodule, "prim::ListUnpack");
  {
    std::array<IValue, 3> values = {
        at::randn({2, 3}), at::empty({1, 3}), at::empty({4, 5})};
    ProcessedFunction fn(
        list_unpack_node,
        /*enable_out_variant=*/true,
        /*check_memory_overlap */ false);
    StaticNodeInfo list_unpack_static_node_info(
        list_unpack_node, &fn, createProcessedNodeInputs({0}), 1);
    ProcessedNode list_unpack_pnode(
        list_unpack_static_node_info, values.data());
    ASSERT_EQ(list_unpack_pnode.outputs().size(), 2);
    EXPECT_TRUE(
        list_unpack_pnode.verify_no_memory_overlap(/* force_check*/ true));
  }
  {
    std::array<IValue, 3> values = {
        at::randn({2, 3}), at::empty({1, 3}), at::empty({4, 5})};
    ProcessedFunction fn(
        list_unpack_node,
        /*enable_out_variant=*/true,
        /*check_memory_overlap */ false);
    StaticNodeInfo list_unpack_static_node_info(
        list_unpack_node, &fn, createProcessedNodeInputs({0}), 1);
    ProcessedNode list_unpack_pnode(
        list_unpack_static_node_info, values.data());
    auto b = at::randn({2, 3});
    list_unpack_pnode.Output(0) = b;
    list_unpack_pnode.Output(1) = b;
    EXPECT_FALSE(
        list_unpack_pnode.verify_no_memory_overlap(/* force_check*/ true));
  }
}

namespace test {
at::Tensor bad_add(const at::Tensor& self, int64_t b) {
  if (b == 0) {
    return self;
  }
  return at::native::add(self, b);
}

at::Tensor good_add(const at::Tensor& self, int64_t b) {
  if (b == 0) {
    return self;
  }
  return at::native::add(self, b);
}
} // namespace test

// test::bad_add has the schema with incorrect alias annotation.
// test::good_add has the correct alias annotation.
TORCH_LIBRARY_FRAGMENT(test, m) {
  m.def("bad_add(Tensor self, int b=0) -> Tensor");
  m.def("good_add(Tensor(a) self, int b=0) -> Tensor(a)");
}
TORCH_LIBRARY_IMPL(test, CPU, m) {
  m.impl("bad_add", ::test::bad_add);
  m.impl("good_add", ::test::good_add);
}

TEST(StaticRuntime, BadSchemaAliasInfo) {
  FLAGS_static_runtime_disable_debug_memory_overlap_check = true;
  const std::string src = R"IR(
      graph(%x: Tensor, %s: int):
          %c0 : int = prim::Constant[value=0]()
          %c1 : int = prim::Constant[value=1]()
          %a = aten::add(%x, %x, %c1)
          %b1 = test::bad_add(%a, %s) # b1 aliases a
          %t : (Tensor) = prim::TupleConstruct(%b1)
          return (%t)
  )IR";

  const auto x1 = at::randn({2, 2});
  // big enough to trigger resize of the internal buffer
  const auto x2 = at::randn({3, 6});
  testStaticRuntime(src, {x1, 0}, {x2, 10});
  // This test doesn't pass yet. This is the corner case mentioned in Step 2 of
  // [Check and correct bad schema alias info at runtime]
  // testStaticRuntime(src, {x1, 10}, {x2, 0});
  FLAGS_static_runtime_disable_debug_memory_overlap_check = false;
}

// This test repeats the last test, but with the correct schema alias
// annotations
TEST(StaticRuntime, GoodSchemaAliasInfo) {
  // comment out the prim::TupleConstruct repro the failure of
  // DCHECK(!isManagedOutputTensor(*outputs_[0]));
  const std::string src = R"IR(
      graph(%x: Tensor, %s: int):
          %c0 : int = prim::Constant[value=0]()
          %c1 : int = prim::Constant[value=1]()
          %a = aten::add(%x, %x, %c1)
          %b1 = test::good_add(%a, %s) # b1 aliases a
          # return (%b1)
          %t : (Tensor) = prim::TupleConstruct(%b1)
          return (%t)
  )IR";

  const auto x1 = at::randn({2, 2});
  // big enough to trigger resize of the internal buffer
  const auto x2 = at::randn({3, 6});
  testStaticRuntime(src, {x1, 0}, {x2, 10});
  testStaticRuntime(src, {x1, 10}, {x2, 0});
}

TEST(ProcessedFunction, ProcessedFunction) {
  const auto script = R"JIT(
    def forward(self, inp: Tensor):
        b = torch.sigmoid(inp).clone()
        c = torch.transpose(b, 0, 1)
        return (c)
  )JIT";
  script::Module module("module");
  module.define(script);
  torch::jit::StaticModule smodule(module);

  Node* sigmoid_node = getNodeWithKind(smodule, "aten::sigmoid");
  ProcessedFunction sigmoid_fn(
      sigmoid_node,
      /*enable_out_variant=*/true,
      /*check_memory_overlap=*/false);
  EXPECT_EQ(sigmoid_fn.kind(), ProcessedFunction::Kind::kOutVariant);
  EXPECT_FALSE(sigmoid_fn.checkMemoryOverlap());

  Node* transpose_node = getNodeWithKind(smodule, "aten::transpose");
  ProcessedFunction transpose_fn(
      transpose_node,
      /*enable_out_variant=*/true,
      /*check_memory_overlap=*/false);
  EXPECT_EQ(transpose_fn.kind(), ProcessedFunction::Kind::kNativeFunction);
  EXPECT_FALSE(transpose_fn.checkMemoryOverlap());
}

TEST(ManagedTensorRanges, NoAliases) {
  const std::string src = R"IR(
    graph(%x : Tensor):
        %y : Tensor = aten::mul(%x, %x)
        %z : Tensor = aten::mul(%y, %x)
        %output : Tensor = aten::mul(%z, %z)
        return (%output)
  )IR";
  auto graph = std::make_shared<Graph>();
  std::unordered_map<std::string, Value*> vmap;
  parseIR(src, graph.get(), vmap);

  auto* y = vmap["y"];
  auto* z = vmap["z"];

  FastSet<const Value*> managed_tensors = {y, z};
  AliasDb alias_db(graph);
  auto ranges = ManagedTensorRanges(*graph->block(), alias_db, managed_tensors);

  std::vector<Node*> nodes(
      graph->block()->nodes().begin(), graph->block()->nodes().end());
  ASSERT_EQ(nodes.size(), 3);

  EXPECT_FALSE(ranges.nodeFreesManagedTensors(nodes[0]));

  EXPECT_TRUE(ranges.nodeFreesManagedTensors(nodes[1]));
  EXPECT_EQ(
      ranges.availableTensorValuesAfterNode(nodes[1]),
      std::vector<const Value*>{y});

  EXPECT_TRUE(ranges.nodeFreesManagedTensors(nodes[2]));
  EXPECT_EQ(
      ranges.availableTensorValuesAfterNode(nodes[2]),
      std::vector<const Value*>{z});
}

TEST(ManagedTensorRanges, AliasExtendingLifetimes) {
  const std::string src = R"IR(
    graph(%x : Tensor):
        %y : Tensor = aten::mul(%x, %x)
        %y_size : int[] = aten::size(%y)
        %z1 : Tensor = aten::mul(%y, %y)
        %y_alias : Tensor = aten::view(%y, %y_size)
        %z2 : Tensor = aten::mul(%y_alias, %y_alias)
        %output : Tensor = aten::mul(%z1, %z2)
        return (%output)
  )IR";
  auto graph = std::make_shared<Graph>();
  std::unordered_map<std::string, Value*> vmap;
  parseIR(src, graph.get(), vmap);

  auto* y = vmap["y"];
  auto* z1 = vmap["z1"];
  auto* z2 = vmap["z2"];

  FastSet<const Value*> managed_tensors = {y, z1, z2};
  AliasDb alias_db(graph);
  auto ranges = ManagedTensorRanges(*graph->block(), alias_db, managed_tensors);

  std::vector<Node*> nodes(
      graph->block()->nodes().begin(), graph->block()->nodes().end());
  ASSERT_EQ(nodes.size(), 6);

  for (const auto i : c10::irange(4)) {
    EXPECT_FALSE(ranges.nodeFreesManagedTensors(nodes[i]));
  }

  EXPECT_TRUE(ranges.nodeFreesManagedTensors(nodes[4]));
  EXPECT_EQ(
      ranges.availableTensorValuesAfterNode(nodes[4]),
      std::vector<const Value*>{y});

  EXPECT_TRUE(ranges.nodeFreesManagedTensors(nodes[5]));
  const auto& available_after_5 =
      ranges.availableTensorValuesAfterNode(nodes[5]);
  // We don't care about the order, so convert to set. But make sure
  // there are no duplicates.
  FastSet<const Value*> available_after_5_set(
      available_after_5.begin(), available_after_5.end());
  EXPECT_EQ(available_after_5_set.size(), available_after_5.size());
  EXPECT_EQ(available_after_5_set, FastSet<const Value*>({z1, z2}));
}

TEST(ManagedTensorRanges, LifetimeOverlap) {
  const std::string src = R"IR(
    graph(%a : Tensor):
        %b : Tensor = aten::mul(%a, %a)
        %c : Tensor = aten::mul(%b, %b)
        %c_size : int[] = aten::size(%c)
        %c_alias : Tensor = aten::view(%c, %c_size)
        %d : Tensor = aten::mul(%a, %a)
        %e : Tensor = aten::mul(%c_alias, %c_alias)
        %output : Tensor = aten::mul(%e, %e)
        return (%output)
  )IR";
  auto graph = std::make_shared<Graph>();
  std::unordered_map<std::string, Value*> vmap;
  parseIR(src, graph.get(), vmap);
  auto* b = vmap["b"];
  auto* c = vmap["c"];
  auto* d = vmap["d"];
  auto* e = vmap["e"];

  AliasDb alias_db(graph);
  auto ranges = ManagedTensorRanges(*graph->block(), alias_db, {b, c, d, e});
  const std::vector<std::pair<Value*, Value*>> overlapping_values{
      {b, c}, {c, d}, {c, e}};

  const std::vector<std::pair<Value*, Value*>> disjoint_values{{b, d}, {b, e}};

  for (const auto& values : overlapping_values) {
    EXPECT_TRUE(ranges.lifetimesOverlap(values.first, values.second));
    EXPECT_TRUE(ranges.lifetimesOverlap(values.second, values.first));
  }
  for (const auto& values : disjoint_values) {
    EXPECT_FALSE(ranges.lifetimesOverlap(values.first, values.second));
    EXPECT_FALSE(ranges.lifetimesOverlap(values.second, values.first));
  }
}

TEST(ManagedTensorRanges, OverlappingLifetimesContainers) {
  const std::string src = R"IR(
    graph(%a : Tensor):
        %b : Tensor = aten::mul(%a, %a)
        %c : Tensor = aten::mul(%b, %b)
        %tuple : (Tensor, Tensor) = prim::TupleConstruct(%b, %c)
        %b_alias : Tensor, %c_alias : Tensor = prim::TupleUnpack(%tuple)
        %d : Tensor = aten::mul(%b_alias, %c_alias)
        %output : Tensor = aten::mul(%d, %d)
        return (%output)
  )IR";
  auto graph = std::make_shared<Graph>();
  std::unordered_map<std::string, Value*> vmap;
  parseIR(src, graph.get(), vmap);
  auto* b = vmap["b"];
  auto* c = vmap["c"];
  auto* d = vmap["d"];

  AliasDb alias_db(graph);
  auto ranges = ManagedTensorRanges(*graph->block(), alias_db, {b, c, d});

  EXPECT_TRUE(ranges.lifetimesOverlap(b, c));
  EXPECT_TRUE(ranges.lifetimesOverlap(b, d));
  EXPECT_TRUE(ranges.lifetimesOverlap(c, d));
}

TEST(ManagedTensorRanges, OverlappingLifetimesOutputs) {
  const std::string src = R"IR(
    graph(%a : Tensor):
        %output : Tensor = aten::mul(%a, %a)
        %b : Tensor = aten::mul(%a, %a)
        return (%output)
  )IR";
  auto graph = std::make_shared<Graph>();
  std::unordered_map<std::string, Value*> vmap;
  parseIR(src, graph.get(), vmap);
  auto* b = vmap["b"];
  auto* output = vmap["output"];

  AliasDb alias_db(graph);
  auto ranges = ManagedTensorRanges(*graph->block(), alias_db, {b, output});

  EXPECT_TRUE(ranges.lifetimesOverlap(b, output));
}

namespace {

// For checking the correctness of assignStorageToManageTensors, the following
// conditions must hold
// 1. All managed tensors are assigned to some storage group, and a tensor
//    may not be assigned to more than 1 storage group.
// 2. Managed tensors with overlapping lifetimes should not be in the same
//    storage group.
// 3. The number of reused tensors is >= min_reused_tensors.
void checkStorageGroups(
    const std::vector<StorageGroup>& storage_groups,
    const ManagedTensorRanges& ranges,
    const FastMap<const Value*, at::Tensor*>& tensor_value_to_tensor,
    size_t min_reused_tensors) {
  // Some extra bookkeeping; construct the set of managed Tensor* and
  // invert the tensor_value_to_tensor map. StorageGroup stores
  // Tensor*, so this will make everything a little easier.
  FastMap<at::Tensor*, const Value*> tensor_to_tensor_value;
  FastSet<at::Tensor*> managed_tensors;
  for (auto& key_value : tensor_value_to_tensor) {
    ASSERT_EQ(
        tensor_to_tensor_value.find(key_value.second),
        tensor_to_tensor_value.end());
    tensor_to_tensor_value.emplace(key_value.second, key_value.first);
    managed_tensors.insert(key_value.second);
  }

  // Condition (1)
  FastSet<at::Tensor*> actual_assigned_tensors;
  for (const auto& storage_group : storage_groups) {
    for (auto* tensor : storage_group.group()) {
      ASSERT_EQ(
          actual_assigned_tensors.find(tensor), actual_assigned_tensors.end());
      actual_assigned_tensors.insert(tensor);
    }
  }
  ASSERT_EQ(actual_assigned_tensors, managed_tensors);

  // Condition (2)
  size_t num_reused = 0;
  for (const auto& storage_group : storage_groups) {
    const auto& group = storage_group.group();
    num_reused += group.size() - 1;
    for (const auto i : c10::irange(group.size() - 1)) {
      for (const auto j : c10::irange(i + 1, group.size())) {
        const auto* v1 = tensor_to_tensor_value.at(group[i]);
        const auto* v2 = tensor_to_tensor_value.at(group[j]);
        EXPECT_FALSE(ranges.lifetimesOverlap(v1, v2));
      }
    }
  }

  // Condition (3)
  EXPECT_GE(num_reused, min_reused_tensors);
}

// A convenience function for testing assignStorageToManagedTensors. It
// takes in an IR graph as well as a map from managed tensor name to tensor
// value. It constructs all of the necessary data structures, invokes
// assignStorageToManageTensors, and verifies correctness with
// checkStorageGroups.
void testAssignStorageToManagedTensors(
    const std::string& src,
    FastMap<std::string, at::Tensor> managed_tensor_name_to_tensor,
    size_t min_reused_tensors) {
  auto graph = std::make_shared<Graph>();
  std::unordered_map<std::string, Value*> vmap;
  parseIR(src, graph.get(), vmap);

  FastSet<const Value*> managed_tensor_values;
  FastMap<const Value*, at::Tensor*> tensor_value_to_tensor;

  for (auto& key_value : managed_tensor_name_to_tensor) {
    const auto& tensor_name = key_value.first;
    auto vmap_it = vmap.find(tensor_name);
    ASSERT_TRUE(vmap_it != vmap.end());
    managed_tensor_values.insert(vmap_it->second);
    tensor_value_to_tensor.emplace(vmap_it->second, &key_value.second);
  }
  ASSERT_EQ(managed_tensor_values.size(), tensor_value_to_tensor.size());

  AliasDb alias_db(graph);
  auto ranges =
      ManagedTensorRanges(*graph->block(), alias_db, managed_tensor_values);
  auto groups = assignStorageToManagedTensors(
      graph->block()->nodes(), ranges, tensor_value_to_tensor);

  checkStorageGroups(
      groups, ranges, tensor_value_to_tensor, min_reused_tensors);
}

} // namespace

TEST(AssignStorageToManagedTensors, NoAliases) {
  const auto src = R"IR(
    graph(%a : Tensor):
      %b : Tensor = aten::mul(%a, %a)
      %c : Tensor = aten::mul(%b, %b)
      %d : Tensor = aten::mul(%c, %c)
      %e : Tensor = aten::mul(%b, %d)
      %output : Tensor = aten::mul(%e, %e)
      return (%output)
  )IR";
  FastMap<std::string, at::Tensor> managed_tensor_name_to_tensor{
      {"b", at::randn({1})},
      {"c", at::randn({1})},
      {"d", at::randn({1})},
      {"e", at::randn({1})}};
  const size_t min_reused_tensors = 1;
  testAssignStorageToManagedTensors(
      src, std::move(managed_tensor_name_to_tensor), min_reused_tensors);
}

TEST(AssignStorageToManagedTensors, Aliases) {
  const auto src = R"IR(
    graph(%a : Tensor):
      %b : Tensor = aten::mul(%a, %a)
      %c : Tensor = aten::mul(%b, %b)
      %d : Tensor = aten::mul(%c, %c)
      %c_size : int[] = aten::size(%c)
      %c_alias : Tensor = aten::view(%c, %c_size)
      %e : Tensor = aten::mul(%b, %d)
      %f : Tensor = aten::mul(%c_alias, %c_alias)
      %output : Tensor = aten::mul(%e, %f)
      return (%output)
  )IR";
  FastMap<std::string, at::Tensor> managed_tensor_name_to_tensor{
      {"b", at::randn({1})},
      {"c", at::randn({1})},
      {"d", at::randn({1})},
      {"e", at::randn({1})},
      {"f", at::randn({1})}};
  const size_t min_reused_tensors = 1;
  testAssignStorageToManagedTensors(
      src, std::move(managed_tensor_name_to_tensor), min_reused_tensors);
}

namespace {
TORCH_LIBRARY_FRAGMENT(static_runtime_tests, m) {
  m.def(torch::schema(
      "static_runtime_tests::variadic_outputs(Tensor a) -> ...",
      at::AliasAnalysisKind::PURE_FUNCTION));
}
} // namespace

TEST(AssignStorageToManagedTensors, MultipleUnused) {
  const auto src = R"IR(
    graph(%a : Tensor):
        %z : Tensor = aten::mul(%a, %a)
        %out: Tensor = aten::mul(%z, %z)
        %x : Tensor, %y : Tensor = static_runtime_tests::variadic_outputs(%a)
        return (%out)
  )IR";
  FastMap<std::string, at::Tensor> managed_tensor_name_to_tensor{
      {"z", at::randn({1})}, {"x", at::randn({1})}, {"y", at::randn({1})}};
  const size_t min_reused_tensors = 1;
  testAssignStorageToManagedTensors(
      src, std::move(managed_tensor_name_to_tensor), min_reused_tensors);
}

namespace {
void testStaticModuleThrows(
    const std::string& src,
    const std::vector<IValue>& args,
    const std::unordered_map<std::string, IValue>& kwargs) {
  auto static_module = makeStaticModuleFromScript(src);
  EXPECT_THROW(static_module(args, kwargs), c10::Error);
}
} // namespace

TEST(StaticModule, IncorrectTypesPassed) {
  const std::string args_bool_script = R"JIT(
    def forward(self, x: bool):
        return x
  )JIT";
  testStaticModuleThrows(args_bool_script, {at::randn({1})}, {});

  const std::string args_tensor_script = R"JIT(
    def forward(self, x: Tensor):
        return x
  )JIT";
  testStaticModuleThrows(args_tensor_script, {false}, {});

  const std::string kwargs_int_script = R"JIT(
    def forward(self, x: bool = True):
        return x
  )JIT";
  testStaticModuleThrows(kwargs_int_script, {}, {{"x", at::randn({1})}});

  const std::string kwargs_tensor_script = R"JIT(
    def forward(self, x: Tensor = torch.randn((1, ))):
        return x
  )JIT";
  testStaticModuleThrows(kwargs_tensor_script, {}, {{"x", 1.0}});
}

TEST(StaticModule, TooManyArgs) {
  const std::string args_src = R"JIT(
    def forward(self, x: int):
        return x
  )JIT";
  testStaticModuleThrows(args_src, {0, 1}, {});

  const std::string kwargs_src = R"JIT(
    def forward(self, x: int = 1):
        return x
  )JIT";
  testStaticModuleThrows(kwargs_src, {}, {{"y", 0}, {"x", 1}});
}

TEST(StaticModule, NotEnoughArgs) {
  const std::string args_src = R"JIT(
    def forward(self, x: int):
        return x
  )JIT";
  testStaticModuleThrows(args_src, {}, {});

  const std::string kwargs_src = R"JIT(
    def forward(self, *, x: int):
        return x
  )JIT";
  testStaticModuleThrows(kwargs_src, {}, {});
}

TEST(CreateOwnedRefsForSpecialValues, TopLevel) {
  const auto src = R"IR(
    graph():
        %c: int = prim::Constant[value=42]()
        return (%c)
  )IR";

  auto graph = getGraphFromIR(src);
  CreateOwnedRefsForSpecialValues(*graph);
  EXPECT_TRUE(hasNodeWithKind(graph, "static_runtime::create_owned_ref"));
}

TEST(CreateOwnedRefsForSpecialValues, ValueFromOuterScope) {
  const auto src = R"IR(
    graph(%cond: bool, %1: int):
        %c: int = aten::add(%1, %1)
        %x: int = prim::If(%c)
          block0():
            -> (%c)
          block1():
            -> (%c)
        return (%x)
  )IR";

  auto graph = getGraphFromIR(src);
  CreateOwnedRefsForSpecialValues(*graph);
  EXPECT_TRUE(hasNodeWithKind(graph, "static_runtime::create_owned_ref"));
}

TEST(ForceNonEmptyOutputs, TwoSubBlocks) {
  const auto src = R"IR(
    graph(%cond: bool):
        %lst : int[] = prim::ListConstruct()
        %1 : int = prim::Constant[value=1]()
        %2 : int = prim::Constant[value=2]()
        prim::If(%cond)
          block0():
            aten::append(%lst, %1)
            -> ()
          block1():
            aten::append(%lst, %2)
            -> ()
        return (%lst)
  )IR";

  auto graph = getGraphFromIR(src);
  ForceNonEmptyOutputs(*graph);

  for (auto* node : graph->nodes()) {
    if (node->blocks().empty()) {
      continue;
    }
    EXPECT_EQ(node->outputs().size(), 1);
    for (auto* sub_block : node->blocks()) {
      EXPECT_EQ(sub_block->outputs().size(), 1);
    }
  }
}

<<<<<<< HEAD
TEST(UseSplitAndSqueeze, Fusion) {
  const auto src = R"IR(
    graph(%x: Tensor):
      %dim: int = prim::Constant[value=1]()
      %split_size: int = prim::Constant[value=1]()
      %split: Tensor[] = aten::split(%x, %split_size, %dim)
      %a: Tensor, %b: Tensor = prim::ListUnpack(%split)
      %c: Tensor = aten::squeeze(%a, %dim)
      %d: Tensor = aten::squeeze(%b, %dim)
      return (%c, %d)
  )IR";
  auto graph = getGraphFromIR(src);
  UseSplitAndSqueeze(graph);
  EXPECT_TRUE(
      hasNodeWithKind(graph, "static_runtime::fused_split_and_squeeze"));
  EXPECT_FALSE(hasNodeWithKind(graph, "aten::split"));
  EXPECT_FALSE(hasNodeWithKind(graph, "aten::squeeze"));
  EXPECT_FALSE(hasNodeWithKind(graph, "prim::ListUnpack"));
=======
TEST(EliminateExtraPermuteOps, FusesCorrectly) {
  const auto src = R"JIT(
    def forward(self, x):
        y = torch.permute(x, (0, 2, 1))
        z = torch.sum(y, dim=-1)
        return z
  )JIT";
  torch::jit::Module mod("m");
  mod.define(src);

  auto graph = mod.get_method("forward").graph();
  // turn the ListConstruct(%constant) into proper constant lists
  ConstantPropagation(graph);
  EliminateExtraPermuteOps(graph);

  EXPECT_FALSE(hasNodeWithKind(graph, "aten::permute"));
  auto* sum = getNodeWithKind(graph, "aten::sum");
  ASSERT_NE(sum, nullptr);
  auto dim = toIValue(sum->input(1));
  ASSERT_TRUE(dim.has_value() && dim->isIntList());
  EXPECT_EQ(dim->toIntList(), c10::List<int64_t>{1});
}

TEST(EliminateExtraPermuteOps, DoesNotFuseWrongDim) {
  const auto src = R"JIT(
    def forward(self, x):
        y = torch.permute(x, (0, 2, 1))
        z = torch.sum(y, dim=1)
        return z
  )JIT";
  torch::jit::Module mod("m");
  mod.define(src);

  auto graph = mod.get_method("forward").graph();
  // turn the ListConstruct(%constant) into proper constant lists
  ConstantPropagation(graph);
  EliminateExtraPermuteOps(graph);

  EXPECT_TRUE(hasNodeWithKind(graph, "aten::permute"));
}

TEST(EliminateExtraPermuteOps, DoesNotFuseNonConstantDim) {
  const auto src = R"JIT(
    def forward(self, x, dim: int):
        y = torch.permute(x, (0, 2, 1))
        z = torch.sum(y, dim=dim)
        return z
  )JIT";
  torch::jit::Module mod("m");
  mod.define(src);

  auto graph = mod.get_method("forward").graph();
  // turn the ListConstruct(%constant) into proper constant lists
  ConstantPropagation(graph);
  EliminateExtraPermuteOps(graph);

  EXPECT_TRUE(hasNodeWithKind(graph, "aten::permute"));
>>>>>>> a6a939d8
}<|MERGE_RESOLUTION|>--- conflicted
+++ resolved
@@ -1530,7 +1530,65 @@
   }
 }
 
-<<<<<<< HEAD
+TEST(EliminateExtraPermuteOps, FusesCorrectly) {
+  const auto src = R"JIT(
+    def forward(self, x):
+        y = torch.permute(x, (0, 2, 1))
+        z = torch.sum(y, dim=-1)
+        return z
+  )JIT";
+  torch::jit::Module mod("m");
+  mod.define(src);
+
+  auto graph = mod.get_method("forward").graph();
+  // turn the ListConstruct(%constant) into proper constant lists
+  ConstantPropagation(graph);
+  EliminateExtraPermuteOps(graph);
+
+  EXPECT_FALSE(hasNodeWithKind(graph, "aten::permute"));
+  auto* sum = getNodeWithKind(graph, "aten::sum");
+  ASSERT_NE(sum, nullptr);
+  auto dim = toIValue(sum->input(1));
+  ASSERT_TRUE(dim.has_value() && dim->isIntList());
+  EXPECT_EQ(dim->toIntList(), c10::List<int64_t>{1});
+}
+
+TEST(EliminateExtraPermuteOps, DoesNotFuseWrongDim) {
+  const auto src = R"JIT(
+    def forward(self, x):
+        y = torch.permute(x, (0, 2, 1))
+        z = torch.sum(y, dim=1)
+        return z
+  )JIT";
+  torch::jit::Module mod("m");
+  mod.define(src);
+
+  auto graph = mod.get_method("forward").graph();
+  // turn the ListConstruct(%constant) into proper constant lists
+  ConstantPropagation(graph);
+  EliminateExtraPermuteOps(graph);
+
+  EXPECT_TRUE(hasNodeWithKind(graph, "aten::permute"));
+}
+
+TEST(EliminateExtraPermuteOps, DoesNotFuseNonConstantDim) {
+  const auto src = R"JIT(
+    def forward(self, x, dim: int):
+        y = torch.permute(x, (0, 2, 1))
+        z = torch.sum(y, dim=dim)
+        return z
+  )JIT";
+  torch::jit::Module mod("m");
+  mod.define(src);
+
+  auto graph = mod.get_method("forward").graph();
+  // turn the ListConstruct(%constant) into proper constant lists
+  ConstantPropagation(graph);
+  EliminateExtraPermuteOps(graph);
+
+  EXPECT_TRUE(hasNodeWithKind(graph, "aten::permute"));
+}
+
 TEST(UseSplitAndSqueeze, Fusion) {
   const auto src = R"IR(
     graph(%x: Tensor):
@@ -1549,63 +1607,4 @@
   EXPECT_FALSE(hasNodeWithKind(graph, "aten::split"));
   EXPECT_FALSE(hasNodeWithKind(graph, "aten::squeeze"));
   EXPECT_FALSE(hasNodeWithKind(graph, "prim::ListUnpack"));
-=======
-TEST(EliminateExtraPermuteOps, FusesCorrectly) {
-  const auto src = R"JIT(
-    def forward(self, x):
-        y = torch.permute(x, (0, 2, 1))
-        z = torch.sum(y, dim=-1)
-        return z
-  )JIT";
-  torch::jit::Module mod("m");
-  mod.define(src);
-
-  auto graph = mod.get_method("forward").graph();
-  // turn the ListConstruct(%constant) into proper constant lists
-  ConstantPropagation(graph);
-  EliminateExtraPermuteOps(graph);
-
-  EXPECT_FALSE(hasNodeWithKind(graph, "aten::permute"));
-  auto* sum = getNodeWithKind(graph, "aten::sum");
-  ASSERT_NE(sum, nullptr);
-  auto dim = toIValue(sum->input(1));
-  ASSERT_TRUE(dim.has_value() && dim->isIntList());
-  EXPECT_EQ(dim->toIntList(), c10::List<int64_t>{1});
-}
-
-TEST(EliminateExtraPermuteOps, DoesNotFuseWrongDim) {
-  const auto src = R"JIT(
-    def forward(self, x):
-        y = torch.permute(x, (0, 2, 1))
-        z = torch.sum(y, dim=1)
-        return z
-  )JIT";
-  torch::jit::Module mod("m");
-  mod.define(src);
-
-  auto graph = mod.get_method("forward").graph();
-  // turn the ListConstruct(%constant) into proper constant lists
-  ConstantPropagation(graph);
-  EliminateExtraPermuteOps(graph);
-
-  EXPECT_TRUE(hasNodeWithKind(graph, "aten::permute"));
-}
-
-TEST(EliminateExtraPermuteOps, DoesNotFuseNonConstantDim) {
-  const auto src = R"JIT(
-    def forward(self, x, dim: int):
-        y = torch.permute(x, (0, 2, 1))
-        z = torch.sum(y, dim=dim)
-        return z
-  )JIT";
-  torch::jit::Module mod("m");
-  mod.define(src);
-
-  auto graph = mod.get_method("forward").graph();
-  // turn the ListConstruct(%constant) into proper constant lists
-  ConstantPropagation(graph);
-  EliminateExtraPermuteOps(graph);
-
-  EXPECT_TRUE(hasNodeWithKind(graph, "aten::permute"));
->>>>>>> a6a939d8
 }