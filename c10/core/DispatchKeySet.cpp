--- conflicted
+++ resolved
@@ -3,16 +3,10 @@
 namespace c10 {
 
 // backend_dispatch_keyset should include all runtime backend keys.
-<<<<<<< HEAD
-// Alias key DispatchKey::CompositeExplicitAutograd maps to backend_dispatch_keyset
-// NestedTensor has been explicitly removed due to incompatibility with some
-// kernels, such as structured kernels, that use the DefaultBackend key.
-=======
 // Alias key DispatchKey::CompositeExplicitAutograd maps to
 // backend_dispatch_keyset NestedTensor has been explicitly removed due to
 // incompatibility with some kernels, such as structured kernels, that use the
 // DefaultBackend key.
->>>>>>> 98fcdb80
 constexpr DispatchKeySet backend_dispatch_keyset = autogradother_backends |
     DispatchKeySet({
         DispatchKey::CPU,
@@ -30,17 +24,11 @@
   return t != DispatchKey::Undefined && backend_dispatch_keyset.has(t);
 }
 
-<<<<<<< HEAD
-// math_dispatch_keyset contains all keys in backend_dispatch_keyset and autograd_dispatch_keyset
-// Alias key DispatchKey::CompositeImplicitAutograd maps to math_dispatch_keyset.
-constexpr DispatchKeySet math_dispatch_keyset = backend_dispatch_keyset | autograd_dispatch_keyset;
-=======
 // math_dispatch_keyset contains all keys in backend_dispatch_keyset and
 // autograd_dispatch_keyset Alias key DispatchKey::CompositeImplicitAutograd
 // maps to math_dispatch_keyset.
 constexpr DispatchKeySet math_dispatch_keyset =
     backend_dispatch_keyset | autograd_dispatch_keyset;
->>>>>>> 98fcdb80
 
 DispatchKeySet getRuntimeDispatchKeySet(DispatchKey t) {
   TORCH_INTERNAL_ASSERT(t != DispatchKey::Undefined);
@@ -85,11 +73,6 @@
   }
 }
 
-<<<<<<< HEAD
-DispatchKeySet getAutogradRelatedKeySetFromBackend(DispatchKey t) {
-  return DispatchKeySet({
-    DispatchKey::InplaceOrView, getAutogradKeyFromBackend(t)});
-=======
 DispatchKeySet getAutocastRelatedKeySetFromBackend(DispatchKey t) {
   switch (t) {
     // case DispatchKey::CPU:
@@ -104,7 +87,6 @@
 DispatchKeySet getAutogradRelatedKeySetFromBackend(DispatchKey t) {
   return DispatchKeySet(
       {DispatchKey::ADInplaceOrView, getAutogradKeyFromBackend(t)});
->>>>>>> 98fcdb80
 }
 
 bool isIncludedInAlias(DispatchKey k, DispatchKey alias) {
