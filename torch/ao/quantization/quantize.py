--- conflicted
+++ resolved
@@ -17,11 +17,7 @@
     _has_special_act_post_process,
     _get_special_act_post_process,
 )
-<<<<<<< HEAD
-from .utils import get_qparam_dict, type_before_parametrizations, is_leaf_or_only_parametrized
-=======
 from .utils import get_qparam_dict, has_no_children_ignoring_parametrizations
->>>>>>> 37ba7599
 from torch.ao.quantization.stubs import DeQuantStub, QuantWrapper
 from torch.ao.quantization.qconfig import (
     add_module_to_qconfig_obs_ctr,
@@ -190,11 +186,7 @@
 
     # Insert observers only for leaf nodes, note that this observer is for
     # the output of the module, for input QuantStub will observe them
-<<<<<<< HEAD
-    if is_leaf_or_only_parametrized(module) and not isinstance(module, torch.nn.Sequential) \
-=======
     if has_no_children_ignoring_parametrizations(module) and not isinstance(module, torch.nn.Sequential) \
->>>>>>> 37ba7599
        and type_before_parametrizations(module) in qconfig_propagation_list:
         insert_activation_post_process(module)
 
@@ -217,11 +209,7 @@
         wraps the input module, the latter case only happens when the input
         module is a leaf module and we want to quantize it.
     """
-<<<<<<< HEAD
-    if is_leaf_or_only_parametrized(module) and hasattr(module, 'qconfig') and module.qconfig:
-=======
     if has_no_children_ignoring_parametrizations(module) and hasattr(module, 'qconfig') and module.qconfig:
->>>>>>> 37ba7599
         return QuantWrapper(module)
 
     for name, child in module.named_children():
