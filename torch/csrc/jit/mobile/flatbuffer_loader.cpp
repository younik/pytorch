--- conflicted
+++ resolved
@@ -146,7 +146,16 @@
   type_resolver_ = type_resolver;
 }
 
-<<<<<<< HEAD
+void parseExtraFiles(
+    mobile::serialization::Module* module,
+    ExtraFilesMap& extra_files) {
+  auto extra_files_offsets = module->extra_files();
+  for (uint32_t i = 0; i < extra_files_offsets->size(); ++i) {
+    const auto* extra_file = extra_files_offsets->Get(i);
+    extra_files[extra_file->name()->str()] = extra_file->content()->str();
+  }
+}
+
 InlinedCallStackPtr torch::jit::FlatbufferLoader::parseInlinedCallStack(
     const mobile::serialization::InlinedCallStack* inlinedCallStack) {
   auto instance_name = inlinedCallStack->module_instance_name()->str();
@@ -195,16 +204,6 @@
   }
 
   return callstack_ptrs;
-=======
-void parseExtraFiles(
-    mobile::serialization::Module* module,
-    ExtraFilesMap& extra_files) {
-  auto extra_files_offsets = module->extra_files();
-  for (uint32_t i = 0; i < extra_files_offsets->size(); ++i) {
-    const auto* extra_file = extra_files_offsets->Get(i);
-    extra_files[extra_file->name()->str()] = extra_file->content()->str();
-  }
->>>>>>> a9b3f941
 }
 
 mobile::Module FlatbufferLoader::parseModule(
