--- conflicted
+++ resolved
@@ -1006,78 +1006,6 @@
   }
 }
 
-<<<<<<< HEAD
-namespace {
-
-Node* maybeUserWithKind(Value* value, c10::Symbol kind) {
-  auto& uses = value->uses();
-  if (uses.size() != 1) {
-    return nullptr;
-  }
-  auto* user = uses[0].user;
-  if (user->kind() != kind) {
-    return nullptr;
-  }
-  return user;
-}
-
-} // namespace
-
-void UseSplitAndSqueeze(std::shared_ptr<Graph>& graph) {
-  std::vector<Node*> to_erase;
-  for (auto* node : graph->nodes()) {
-    if (node->kind() != aten::split) {
-      continue;
-    }
-    auto axis_opt = toIValue(node->input(2));
-    if (!axis_opt) {
-      continue;
-    }
-    auto axis = *axis_opt;
-    auto* split_node_output = node->output();
-    auto* list_unpack_node =
-        maybeUserWithKind(split_node_output, prim::ListUnpack);
-    if (list_unpack_node == nullptr) {
-      continue;
-    }
-    std::vector<Node*> squeeze_nodes;
-    squeeze_nodes.reserve(list_unpack_node->outputs().size());
-    for (auto* output : list_unpack_node->outputs()) {
-      auto* squeeze_node = maybeUserWithKind(output, aten::squeeze);
-      if (squeeze_node == nullptr) {
-        break;
-      }
-      auto dim_opt = toIValue(squeeze_node->input(1));
-      if (!dim_opt || *dim_opt != axis) {
-        break;
-      }
-      squeeze_nodes.push_back(squeeze_node);
-    }
-    auto num_outputs = list_unpack_node->outputs().size();
-    if (squeeze_nodes.size() != num_outputs) {
-      continue;
-    }
-    auto* split_and_squeeze_node = graph->create(
-        c10::Symbol::fromQualString("static_runtime::fused_split_and_squeeze"),
-        num_outputs);
-    split_and_squeeze_node->addInput(node->input(0));
-    split_and_squeeze_node->addInput(node->input(1));
-    split_and_squeeze_node->addInput(node->input(2));
-    split_and_squeeze_node->insertBefore(node);
-    for (const auto i : c10::irange(num_outputs)) {
-      auto* squeeze_node = squeeze_nodes[i];
-      split_and_squeeze_node->output(i)->copyMetadata(squeeze_node->output());
-      squeeze_node->output()->replaceAllUsesWith(
-          split_and_squeeze_node->output(i));
-    }
-    to_erase.insert(to_erase.end(), squeeze_nodes.begin(), squeeze_nodes.end());
-    to_erase.push_back(list_unpack_node);
-    to_erase.push_back(node);
-  }
-  for (auto* node : to_erase) {
-    node->destroy();
-  }
-=======
 void EliminateExtraPermuteOps(std::shared_ptr<Graph>& graph) {
   auto input_is_constant_list =
       [](Node* node, size_t input_idx, const c10::List<int64_t>& expected) {
@@ -1120,7 +1048,78 @@
   SubgraphRewriter fuse;
   fuse.RegisterRewritePattern(pattern, fused_pattern);
   fuse.runOnGraph(graph, dims_are_valid_constants);
->>>>>>> a6a939d8
+}
+
+namespace {
+
+Node* maybeUserWithKind(Value* value, c10::Symbol kind) {
+  auto& uses = value->uses();
+  if (uses.size() != 1) {
+    return nullptr;
+  }
+  auto* user = uses[0].user;
+  if (user->kind() != kind) {
+    return nullptr;
+  }
+  return user;
+}
+
+} // namespace
+
+void UseSplitAndSqueeze(std::shared_ptr<Graph>& graph) {
+  std::vector<Node*> to_erase;
+  for (auto* node : graph->nodes()) {
+    if (node->kind() != aten::split) {
+      continue;
+    }
+    auto axis_opt = toIValue(node->input(2));
+    if (!axis_opt) {
+      continue;
+    }
+    auto axis = *axis_opt;
+    auto* split_node_output = node->output();
+    auto* list_unpack_node =
+        maybeUserWithKind(split_node_output, prim::ListUnpack);
+    if (list_unpack_node == nullptr) {
+      continue;
+    }
+    std::vector<Node*> squeeze_nodes;
+    squeeze_nodes.reserve(list_unpack_node->outputs().size());
+    for (auto* output : list_unpack_node->outputs()) {
+      auto* squeeze_node = maybeUserWithKind(output, aten::squeeze);
+      if (squeeze_node == nullptr) {
+        break;
+      }
+      auto dim_opt = toIValue(squeeze_node->input(1));
+      if (!dim_opt || *dim_opt != axis) {
+        break;
+      }
+      squeeze_nodes.push_back(squeeze_node);
+    }
+    auto num_outputs = list_unpack_node->outputs().size();
+    if (squeeze_nodes.size() != num_outputs) {
+      continue;
+    }
+    auto* split_and_squeeze_node = graph->create(
+        c10::Symbol::fromQualString("static_runtime::fused_split_and_squeeze"),
+        num_outputs);
+    split_and_squeeze_node->addInput(node->input(0));
+    split_and_squeeze_node->addInput(node->input(1));
+    split_and_squeeze_node->addInput(node->input(2));
+    split_and_squeeze_node->insertBefore(node);
+    for (const auto i : c10::irange(num_outputs)) {
+      auto* squeeze_node = squeeze_nodes[i];
+      split_and_squeeze_node->output(i)->copyMetadata(squeeze_node->output());
+      squeeze_node->output()->replaceAllUsesWith(
+          split_and_squeeze_node->output(i));
+    }
+    to_erase.insert(to_erase.end(), squeeze_nodes.begin(), squeeze_nodes.end());
+    to_erase.push_back(list_unpack_node);
+    to_erase.push_back(node);
+  }
+  for (auto* node : to_erase) {
+    node->destroy();
+  }
 }
 
 } // namespace jit
