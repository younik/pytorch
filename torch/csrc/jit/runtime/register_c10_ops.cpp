#include <ATen/core/ATenOpList.h>
#include <ATen/core/dispatch/Dispatcher.h>
#include <ATen/record_function.h>
#include <torch/csrc/jit/frontend/tracer.h>
#include <torch/csrc/jit/ir/ir.h>
#include <torch/csrc/jit/runtime/operator.h>
#include <unordered_set>

namespace torch {
namespace jit {

namespace {

<<<<<<< HEAD
// custom ops don't do tracing/autograd in VariableType yet, we need to handle
// tracing here.
// TODO This currently only handles tensors with requires_grad==False correctly.
//      It should also handle autograd.
Operator createOperatorFromC10_withTracingHandledHere(
    const c10::OperatorHandle& op) {
  return Operator(op, [op](Stack* stack) {
    const auto input_size = op.schema().arguments().size();
    const auto output_size = op.schema().returns().size();

    Node* node = nullptr;
    std::shared_ptr<jit::tracer::TracingState> tracer_state;

    // trace the input before unwrapping, otherwise we may lose
    // the input information
    if (jit::tracer::isTracing()) {
      tracer_state = jit::tracer::getTracingState();
      auto symbol = Symbol::fromQualString(op.schema().name());
      const auto& graph = tracer::getTracingState()->graph;
      node = graph->create(symbol, 0);
      tracer::recordSourceLocation(node);
      const auto& args = op.schema().arguments();
      int i = 0;
      for (auto iter = stack->end() - input_size; iter != stack->end();
           ++iter, ++i) {
        // TODO we need to refactor graph APIs (e.g., addInputs)
        // appropriately; after that, we can get rid of the giant if-else
        // block we will clean this tech debt together in the following PRs
        auto type = args[i].type();
        if (type->isOptional()) {
          if (iter->isNone()) {
            Value* none = graph->insertNode(graph->createNone())->output();
            node->addInput(none);
            continue;
          } else {
            type = type->expectRef<UnionType>().getContainedElementIfOptional();
          }
        }
        if (type->isSubtypeOf(TensorType::get())) {
          AT_ASSERT(iter->isTensor());
          tracer::addInputs(node, args[i].name().c_str(), iter->toTensor());
        } else if (type->kind() == TypeKind::FloatType) {
          AT_ASSERT(iter->isDouble());
          tracer::addInputs(node, args[i].name().c_str(), iter->toDouble());
        } else if (type->kind() == TypeKind::IntType) {
          AT_ASSERT(iter->isInt());
          tracer::addInputs(node, args[i].name().c_str(), iter->toInt());
        } else if (type->kind() == TypeKind::BoolType) {
          AT_ASSERT(iter->isBool());
          tracer::addInputs(node, args[i].name().c_str(), iter->toBool());
        } else if (type->kind() == TypeKind::StringType) {
          AT_ASSERT(iter->isString());
          tracer::addInputs(node, args[i].name().c_str(), iter->toStringView());
        } else if (type->kind() == TypeKind::NumberType) {
          tracer::addInputs(node, args[i].name().c_str(), iter->toScalar());
        } else if (type->kind() == TypeKind::ListType) {
          const auto& elem_type = type->expectRef<ListType>().getElementType();
          if (elem_type->isSubtypeOf(TensorType::get())) {
            AT_ASSERT(iter->isTensorList());
            auto list = iter->toTensorVector();
            tracer::addInputs(node, args[i].name().c_str(), list);
          } else if (auto class_type = elem_type->cast<ClassType>()) {
            AT_ASSERT(iter->isList());
            auto list = iter->toList();
            std::vector<c10::intrusive_ptr<c10::ivalue::Object>> objects;
            for (IValue iv : list) {
              objects.emplace_back(std::move(iv).toObject());
            }
            tracer::addInputs(
                node, args[i].name().c_str(), objects, class_type);
          } else if (elem_type->kind() == TypeKind::FloatType) {
            AT_ASSERT(iter->isDoubleList());
            // NB: now, tracer doesn't support tracing double list. We add
            // special handling here, since in our case, we assume that all the
            // doubles in the list are constants
            auto value = iter->toDoubleVector();
            std::vector<Value*> info(value.size());
            for (size_t value_index = 0; value_index < value.size();
                 ++value_index) {
              info[value_index] = graph->insertConstant(value[value_index]);
              tracer::recordSourceLocation(info[value_index]->node());
            }
            node->addInput(
                graph
                    ->insertNode(graph->createList(jit::FloatType::get(), info))
                    ->output());
          } else if (elem_type->kind() == TypeKind::IntType) {
            AT_ASSERT(iter->isIntList());
            tracer::addInputs(
                node,
                args[i].name().c_str(),
                c10::IntArrayRef(iter->toIntVector()));
          } else if (elem_type->kind() == TypeKind::BoolType) {
            AT_ASSERT(iter->isBoolList());
            tracer::addInputs(
                node, args[i].name().c_str(), iter->toBoolList().vec());
          } else {
            throw std::runtime_error(
                "unsupported input list type: " + elem_type->str());
          }
        } else if (iter->isObject()) {
          tracer::addInputs(node, args[i].name().c_str(), iter->toObject());
        } else {
          throw std::runtime_error("unsupported input type: " + type->str());
        }
      }
      graph->insertNode(node);

      jit::tracer::setTracingState(nullptr);
    }

    op.callBoxed(stack);

    if (tracer_state) {
      jit::tracer::setTracingState(std::move(tracer_state));
      int i = 0;
      for (auto iter = stack->end() - output_size; iter != stack->end();
           ++iter, ++i) {
        const auto& type = op.schema().returns()[i].type();
        if (type->isSubtypeOf(TensorType::get())) {
          AT_ASSERT(iter->isTensor());
          tracer::addOutput(node, iter->toTensor());
        } else if (type->kind() == TypeKind::ListType) {
          const auto& elem_type = type->expectRef<ListType>().getElementType();
          if (elem_type->isSubtypeOf(TensorType::get())) {
            AT_ASSERT(iter->isTensorList());
            tracer::addOutput(node, iter->toTensorList());
          } else {
            throw std::runtime_error(
                "unsupported ouptut list type: " + elem_type->str());
          }
        } else if (type->kind() == TypeKind::ClassType) {
          AT_ASSERT(iter->isObject());
          tracer::addOutput(node, iter->toObject());
        } else {
          throw std::runtime_error("unsupported output type: " + type->str());
        }
      }
    }
  });
}

Operator createOperatorFromC10_withTracingNotHandledHere(
    const c10::OperatorHandle& op) {
=======
Operator createOperatorFromC10(const c10::OperatorHandle& op) {
>>>>>>> 72c0aee8
  return Operator(op, [op](Stack* stack) { op.callBoxed(stack); });
}

class RegistrationListener final : public c10::OpRegistrationListener {
 public:
  void onOperatorRegistered(const c10::OperatorHandle& op) override {
    if (op.schema().name() == "aten::backward") {
      // aten::backward has a manual wrapper in register_prim_ops_fulljit.cpp.
      // We should not additionally export the c10 aten::backward op from
      // native_functions.yaml to JIT. This special handling is needed because
      // aten::backward requires AliasAnalysisKind::CONSERVATIVE but all ops
      // from native_functions.yaml get AliasAnalysisKind::FROM_SCHEMA.
      // TODO Find a better way to handle this.
      return;
    }
    torch::jit::registerOperator(createOperatorFromC10(op));
  }

  void onOperatorDeregistered(const c10::OperatorHandle& op) override {
    if (op.schema().name() == "aten::backward") {
      // see comment in onOperatorRegistered for why aten::backward is excluded
      return;
    }
    torch::jit::deregisterOperator(op.schema());
  }
};

struct Registerer final {
  // this immediately calls the listener on all existing ops,
  // and calls it in future whenever a new op is registered
  Registerer()
      : listenerRAII(c10::Dispatcher::singleton().addRegistrationListener(
            std::make_unique<RegistrationListener>())) {}
  c10::RegistrationHandleRAII listenerRAII;
};

Registerer& registerer() {
  static Registerer registerer;
  return registerer;
}

// global instance to run its constructor on startup
// NOLINTNEXTLINE(cppcoreguidelines-avoid-non-const-global-variables)
Registerer& dummy = registerer();

} // namespace

void ensure_c10_registerer_defined() {
  registerer();
}

} // namespace jit
} // namespace torch<|MERGE_RESOLUTION|>--- conflicted
+++ resolved
@@ -11,154 +11,7 @@
 
 namespace {
 
-<<<<<<< HEAD
-// custom ops don't do tracing/autograd in VariableType yet, we need to handle
-// tracing here.
-// TODO This currently only handles tensors with requires_grad==False correctly.
-//      It should also handle autograd.
-Operator createOperatorFromC10_withTracingHandledHere(
-    const c10::OperatorHandle& op) {
-  return Operator(op, [op](Stack* stack) {
-    const auto input_size = op.schema().arguments().size();
-    const auto output_size = op.schema().returns().size();
-
-    Node* node = nullptr;
-    std::shared_ptr<jit::tracer::TracingState> tracer_state;
-
-    // trace the input before unwrapping, otherwise we may lose
-    // the input information
-    if (jit::tracer::isTracing()) {
-      tracer_state = jit::tracer::getTracingState();
-      auto symbol = Symbol::fromQualString(op.schema().name());
-      const auto& graph = tracer::getTracingState()->graph;
-      node = graph->create(symbol, 0);
-      tracer::recordSourceLocation(node);
-      const auto& args = op.schema().arguments();
-      int i = 0;
-      for (auto iter = stack->end() - input_size; iter != stack->end();
-           ++iter, ++i) {
-        // TODO we need to refactor graph APIs (e.g., addInputs)
-        // appropriately; after that, we can get rid of the giant if-else
-        // block we will clean this tech debt together in the following PRs
-        auto type = args[i].type();
-        if (type->isOptional()) {
-          if (iter->isNone()) {
-            Value* none = graph->insertNode(graph->createNone())->output();
-            node->addInput(none);
-            continue;
-          } else {
-            type = type->expectRef<UnionType>().getContainedElementIfOptional();
-          }
-        }
-        if (type->isSubtypeOf(TensorType::get())) {
-          AT_ASSERT(iter->isTensor());
-          tracer::addInputs(node, args[i].name().c_str(), iter->toTensor());
-        } else if (type->kind() == TypeKind::FloatType) {
-          AT_ASSERT(iter->isDouble());
-          tracer::addInputs(node, args[i].name().c_str(), iter->toDouble());
-        } else if (type->kind() == TypeKind::IntType) {
-          AT_ASSERT(iter->isInt());
-          tracer::addInputs(node, args[i].name().c_str(), iter->toInt());
-        } else if (type->kind() == TypeKind::BoolType) {
-          AT_ASSERT(iter->isBool());
-          tracer::addInputs(node, args[i].name().c_str(), iter->toBool());
-        } else if (type->kind() == TypeKind::StringType) {
-          AT_ASSERT(iter->isString());
-          tracer::addInputs(node, args[i].name().c_str(), iter->toStringView());
-        } else if (type->kind() == TypeKind::NumberType) {
-          tracer::addInputs(node, args[i].name().c_str(), iter->toScalar());
-        } else if (type->kind() == TypeKind::ListType) {
-          const auto& elem_type = type->expectRef<ListType>().getElementType();
-          if (elem_type->isSubtypeOf(TensorType::get())) {
-            AT_ASSERT(iter->isTensorList());
-            auto list = iter->toTensorVector();
-            tracer::addInputs(node, args[i].name().c_str(), list);
-          } else if (auto class_type = elem_type->cast<ClassType>()) {
-            AT_ASSERT(iter->isList());
-            auto list = iter->toList();
-            std::vector<c10::intrusive_ptr<c10::ivalue::Object>> objects;
-            for (IValue iv : list) {
-              objects.emplace_back(std::move(iv).toObject());
-            }
-            tracer::addInputs(
-                node, args[i].name().c_str(), objects, class_type);
-          } else if (elem_type->kind() == TypeKind::FloatType) {
-            AT_ASSERT(iter->isDoubleList());
-            // NB: now, tracer doesn't support tracing double list. We add
-            // special handling here, since in our case, we assume that all the
-            // doubles in the list are constants
-            auto value = iter->toDoubleVector();
-            std::vector<Value*> info(value.size());
-            for (size_t value_index = 0; value_index < value.size();
-                 ++value_index) {
-              info[value_index] = graph->insertConstant(value[value_index]);
-              tracer::recordSourceLocation(info[value_index]->node());
-            }
-            node->addInput(
-                graph
-                    ->insertNode(graph->createList(jit::FloatType::get(), info))
-                    ->output());
-          } else if (elem_type->kind() == TypeKind::IntType) {
-            AT_ASSERT(iter->isIntList());
-            tracer::addInputs(
-                node,
-                args[i].name().c_str(),
-                c10::IntArrayRef(iter->toIntVector()));
-          } else if (elem_type->kind() == TypeKind::BoolType) {
-            AT_ASSERT(iter->isBoolList());
-            tracer::addInputs(
-                node, args[i].name().c_str(), iter->toBoolList().vec());
-          } else {
-            throw std::runtime_error(
-                "unsupported input list type: " + elem_type->str());
-          }
-        } else if (iter->isObject()) {
-          tracer::addInputs(node, args[i].name().c_str(), iter->toObject());
-        } else {
-          throw std::runtime_error("unsupported input type: " + type->str());
-        }
-      }
-      graph->insertNode(node);
-
-      jit::tracer::setTracingState(nullptr);
-    }
-
-    op.callBoxed(stack);
-
-    if (tracer_state) {
-      jit::tracer::setTracingState(std::move(tracer_state));
-      int i = 0;
-      for (auto iter = stack->end() - output_size; iter != stack->end();
-           ++iter, ++i) {
-        const auto& type = op.schema().returns()[i].type();
-        if (type->isSubtypeOf(TensorType::get())) {
-          AT_ASSERT(iter->isTensor());
-          tracer::addOutput(node, iter->toTensor());
-        } else if (type->kind() == TypeKind::ListType) {
-          const auto& elem_type = type->expectRef<ListType>().getElementType();
-          if (elem_type->isSubtypeOf(TensorType::get())) {
-            AT_ASSERT(iter->isTensorList());
-            tracer::addOutput(node, iter->toTensorList());
-          } else {
-            throw std::runtime_error(
-                "unsupported ouptut list type: " + elem_type->str());
-          }
-        } else if (type->kind() == TypeKind::ClassType) {
-          AT_ASSERT(iter->isObject());
-          tracer::addOutput(node, iter->toObject());
-        } else {
-          throw std::runtime_error("unsupported output type: " + type->str());
-        }
-      }
-    }
-  });
-}
-
-Operator createOperatorFromC10_withTracingNotHandledHere(
-    const c10::OperatorHandle& op) {
-=======
 Operator createOperatorFromC10(const c10::OperatorHandle& op) {
->>>>>>> 72c0aee8
   return Operator(op, [op](Stack* stack) { op.callBoxed(stack); });
 }
 
