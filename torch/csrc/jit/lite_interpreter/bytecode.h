#pragma once
#include <ATen/core/ivalue.h>
#include <Aten/core/operator_name.h>
#include <torch/csrc/jit/instruction.h>
#include <vector>

namespace torch{
namespace jit{
namespace mobile {
struct Bytecode {
  std::vector<Instruction> instructions_;
  std::vector<c10::OperatorName> op_names_;
  std::vector<c10::IValue> constants_;
<<<<<<< HEAD
  std::vector<c10::IValue> registers_;
};

class TORCH_API Bytecode {
 public:
  c10::IValue run_method(const std::string& method_name, Stack& stack);
  void append_method(const Method& method);
  void set_object(const c10::intrusive_ptr<c10::ivalue::Object>& object);
  c10::intrusive_ptr<c10::ivalue::Object> Object() {return object_;}
 private:
  Method find_method(const std::string& name);
  c10::intrusive_ptr<c10::ivalue::Object> object_;
  std::vector<Method> methods_;
=======
  size_t agg_size_; // Aggregated output size.
>>>>>>> b383073d
};
} // namespace mobile
} // namespace torch
} // namespace jit<|MERGE_RESOLUTION|>--- conflicted
+++ resolved
@@ -11,23 +11,7 @@
   std::vector<Instruction> instructions_;
   std::vector<c10::OperatorName> op_names_;
   std::vector<c10::IValue> constants_;
-<<<<<<< HEAD
-  std::vector<c10::IValue> registers_;
-};
-
-class TORCH_API Bytecode {
- public:
-  c10::IValue run_method(const std::string& method_name, Stack& stack);
-  void append_method(const Method& method);
-  void set_object(const c10::intrusive_ptr<c10::ivalue::Object>& object);
-  c10::intrusive_ptr<c10::ivalue::Object> Object() {return object_;}
- private:
-  Method find_method(const std::string& name);
-  c10::intrusive_ptr<c10::ivalue::Object> object_;
-  std::vector<Method> methods_;
-=======
   size_t agg_size_; // Aggregated output size.
->>>>>>> b383073d
 };
 } // namespace mobile
 } // namespace torch
